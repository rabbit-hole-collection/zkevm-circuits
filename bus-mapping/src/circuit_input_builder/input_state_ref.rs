//! CircuitInput builder tooling module.

use super::{
    get_call_memory_offset_length, get_create_init_code, Block, BlockContext, Call, CallContext,
    CallKind, CodeSource, CopyEvent, ExecState, ExecStep, ExpEvent, Transaction,
    TransactionContext,
};
use crate::{
    error::{get_step_reported_error, ExecError},
    exec_trace::OperationRef,
    operation::{
        AccountField, AccountOp, CallContextField, CallContextOp, MemoryOp, Op, OpEnum, Operation,
        StackOp, Target, TxAccessListAccountOp, TxLogField, TxLogOp, TxReceiptField, TxReceiptOp,
        RW,
    },
    state_db::{CodeDB, StateDB},
    Error,
};
use eth_types::{
    evm_types::{
        gas_utils::memory_expansion_gas_cost, Gas, GasCost, MemoryAddress, OpcodeId, StackAddress,
    },
    evm_unimplemented, Address, GethExecStep, ToAddress, ToBigEndian, ToWord, Word, H256,
};
use ethers_core::utils::{get_contract_address, get_create2_address};
use std::cmp::max;

/// Reference to the internal state of the CircuitInputBuilder in a particular
/// [`ExecStep`].
pub struct CircuitInputStateRef<'a> {
    /// StateDB
    pub sdb: &'a mut StateDB,
    /// CodeDB
    pub code_db: &'a mut CodeDB,
    /// Block
    pub block: &'a mut Block,
    /// Block Context
    pub block_ctx: &'a mut BlockContext,
    /// Transaction
    pub tx: &'a mut Transaction,
    /// Transaction Context
    pub tx_ctx: &'a mut TransactionContext,
}

impl<'a> CircuitInputStateRef<'a> {
    /// Create a new step from a `GethExecStep`
    pub fn new_step(&self, geth_step: &GethExecStep) -> Result<ExecStep, Error> {
        let call_ctx = self.tx_ctx.call_ctx()?;

        Ok(ExecStep::new(
            geth_step,
            call_ctx,
            self.block_ctx.rwc,
            call_ctx.reversible_write_counter,
            self.tx_ctx.log_id,
        ))
    }

    /// Create a new BeginTx step
    pub fn new_begin_tx_step(&self) -> ExecStep {
        ExecStep {
            exec_state: ExecState::BeginTx,
            gas_left: Gas(self.tx.gas),
            rwc: self.block_ctx.rwc,
            ..Default::default()
        }
    }

    /// Create a new EndTx step
    pub fn new_end_tx_step(&self) -> ExecStep {
        let prev_step = self
            .tx
            .steps()
            .last()
            .expect("steps should have at least one BeginTx step");
        ExecStep {
            exec_state: ExecState::EndTx,
            gas_left: if prev_step.error.is_none() {
                Gas(prev_step.gas_left.0 - prev_step.gas_cost.0)
            } else {
                // consume all remaining gas when non revert err happens
                Gas(0)
            },
            rwc: self.block_ctx.rwc,
            // For tx without code execution
            reversible_write_counter: if let Some(call_ctx) = self.tx_ctx.calls().last() {
                call_ctx.reversible_write_counter
            } else {
                0
            },
            log_id: self.tx_ctx.log_id,
            ..Default::default()
        }
    }

    /// Push an [`Operation`](crate::operation::Operation) into the
    /// [`OperationContainer`](crate::operation::OperationContainer) with the
    /// next [`RWCounter`](crate::operation::RWCounter) and then adds a
    /// reference to the stored operation ([`OperationRef`]) inside the
    /// bus-mapping instance of the current [`ExecStep`].  Then increase the
    /// block_ctx [`RWCounter`](crate::operation::RWCounter) by one.
    pub fn push_op<T: Op>(&mut self, step: &mut ExecStep, rw: RW, op: T) {
        let op_ref =
            self.block
                .container
                .insert(Operation::new(self.block_ctx.rwc.inc_pre(), rw, op));
        step.bus_mapping_instance.push(op_ref);
    }

    /// Push a read type [`CallContextOp`] into the
    /// [`OperationContainer`](crate::operation::OperationContainer) with
    /// the next [`RWCounter`](crate::operation::RWCounter)  and then adds a
    /// reference to the stored operation ([`OperationRef`]) inside the
    /// bus-mapping instance of the current [`ExecStep`].  Then increase the
    /// block_ctx [`RWCounter`](crate::operation::RWCounter)  by one.
    pub fn call_context_read(
        &mut self,
        step: &mut ExecStep,
        call_id: usize,
        field: CallContextField,
        value: Word,
    ) {
        let op = CallContextOp {
            call_id,
            field,
            value,
        };

        self.push_op(step, RW::READ, op);
    }

    /// Push a write type [`CallContextOp`] into the
    /// [`OperationContainer`](crate::operation::OperationContainer) with
    /// the next [`RWCounter`](crate::operation::RWCounter)  and then adds a
    /// reference to the stored operation ([`OperationRef`]) inside the
    /// bus-mapping instance of the current [`ExecStep`].  Then increase the
    /// block_ctx [`RWCounter`](crate::operation::RWCounter)  by one.
    pub fn call_context_write(
        &mut self,
        step: &mut ExecStep,
        call_id: usize,
        field: CallContextField,
        value: Word,
    ) {
        let op = CallContextOp {
            call_id,
            field,
            value,
        };

        self.push_op(step, RW::WRITE, op);
    }

    /// Push an [`Operation`](crate::operation::Operation) with reversible to be
    /// true into the
    /// [`OperationContainer`](crate::operation::OperationContainer) with the
    /// next [`RWCounter`](crate::operation::RWCounter) and then adds a
    /// reference to the stored operation
    /// ([`OperationRef`]) inside the
    /// bus-mapping instance of the current [`ExecStep`]. Then increase the
    /// block_ctx [`RWCounter`](crate::operation::RWCounter) by one.
    /// This method should be used in `Opcode::gen_associated_ops` instead of
    /// `push_op` when the operation is `RW::WRITE` and it can be reverted (for
    /// example, a write [`StorageOp`](crate::operation::StorageOp)).
    pub fn push_op_reversible<T: Op>(
        &mut self,
        step: &mut ExecStep,
        rw: RW,
        op: T,
    ) -> Result<(), Error> {
        if matches!(rw, RW::WRITE) {
            self.apply_op(&op.clone().into_enum());
        }
        let op_ref = self.block.container.insert(Operation::new_reversible(
            self.block_ctx.rwc.inc_pre(),
            rw,
            op,
        ));
        step.bus_mapping_instance.push(op_ref);

        // Increase reversible_write_counter
        self.call_ctx_mut()?.reversible_write_counter += 1;

        // Add the operation into reversible_ops if this call is not persistent
        if !self.call()?.is_persistent {
            self.tx_ctx
                .reversion_groups
                .last_mut()
                .expect("reversion_groups should not be empty for non-persistent call")
                .op_refs
                .push((self.tx.steps().len(), op_ref));
        }

        Ok(())
    }

    /// Push a read type [`MemoryOp`] into the
    /// [`OperationContainer`](crate::operation::OperationContainer) with the
    /// next [`RWCounter`](crate::operation::RWCounter) and `call_id`, and then
    /// adds a reference to the stored operation ([`OperationRef`]) inside
    /// the bus-mapping instance of the current [`ExecStep`].  Then increase
    /// the `block_ctx` [`RWCounter`](crate::operation::RWCounter) by one.
    pub fn memory_read(
        &mut self,
        step: &mut ExecStep,
        address: MemoryAddress,
        value: u8,
    ) -> Result<(), Error> {
        let call_id = self.call()?.call_id;
        self.push_op(step, RW::READ, MemoryOp::new(call_id, address, value));
        Ok(())
    }

    /// Push a write type [`MemoryOp`] into the
    /// [`OperationContainer`](crate::operation::OperationContainer) with the
    /// next [`RWCounter`](crate::operation::RWCounter) and `call_id`, and then
    /// adds a reference to the stored operation ([`OperationRef`]) inside
    /// the bus-mapping instance of the current [`ExecStep`].  Then increase
    /// the `block_ctx` [`RWCounter`](crate::operation::RWCounter)  by one.
    pub fn memory_write(
        &mut self,
        step: &mut ExecStep,
        address: MemoryAddress,
        value: u8,
    ) -> Result<(), Error> {
        let call_id = self.call()?.call_id;
        self.push_op(step, RW::WRITE, MemoryOp::new(call_id, address, value));
        Ok(())
    }

    /// Push a write type [`StackOp`] into the
    /// [`OperationContainer`](crate::operation::OperationContainer) with the
    /// next [`RWCounter`](crate::operation::RWCounter)  and `call_id`, and then
    /// adds a reference to the stored operation ([`OperationRef`]) inside
    /// the bus-mapping instance of the current [`ExecStep`].  Then increase
    /// the `block_ctx` [`RWCounter`](crate::operation::RWCounter) by one.
    pub fn stack_write(
        &mut self,
        step: &mut ExecStep,
        address: StackAddress,
        value: Word,
    ) -> Result<(), Error> {
        let call_id = self.call()?.call_id;
        self.push_op(step, RW::WRITE, StackOp::new(call_id, address, value));
        Ok(())
    }

    /// Push a read type [`StackOp`] into the
    /// [`OperationContainer`](crate::operation::OperationContainer) with the
    /// next [`RWCounter`](crate::operation::RWCounter)  and `call_id`, and then
    /// adds a reference to the stored operation ([`OperationRef`]) inside
    /// the bus-mapping instance of the current [`ExecStep`].  Then increase
    /// the `block_ctx` [`RWCounter`](crate::operation::RWCounter)  by one.
    pub fn stack_read(
        &mut self,
        step: &mut ExecStep,
        address: StackAddress,
        value: Word,
    ) -> Result<(), Error> {
        let call_id = self.call()?.call_id;
        self.push_op(step, RW::READ, StackOp::new(call_id, address, value));
        Ok(())
    }

    /// Push a read type [`AccountOp`] into the
    /// [`OperationContainer`](crate::operation::OperationContainer) with the
    /// next [`RWCounter`](crate::operation::RWCounter), and then
    /// adds a reference to the stored operation ([`OperationRef`]) inside
    /// the bus-mapping instance of the current [`ExecStep`].  Then increase
    /// the `block_ctx` [`RWCounter`](crate::operation::RWCounter)  by one.
    pub fn account_read(
        &mut self,
        step: &mut ExecStep,
        address: Address,
        field: AccountField,
        value: Word,
        value_prev: Word,
    ) -> Result<(), Error> {
        self.push_op(
            step,
            RW::READ,
            AccountOp::new(address, field, value, value_prev),
        );
        Ok(())
    }

    /// Push a write type [`AccountOp`] into the
    /// [`OperationContainer`](crate::operation::OperationContainer) with the
    /// next [`RWCounter`](crate::operation::RWCounter), and then
    /// adds a reference to the stored operation ([`OperationRef`]) inside
    /// the bus-mapping instance of the current [`ExecStep`].  Then increase
    /// the `block_ctx` [`RWCounter`](crate::operation::RWCounter)  by one.
    pub fn account_write(
        &mut self,
        step: &mut ExecStep,
        address: Address,
        field: AccountField,
        value: Word,
        value_prev: Word,
    ) -> Result<(), Error> {
        self.push_op(
            step,
            RW::WRITE,
            AccountOp::new(address, field, value, value_prev),
        );
        Ok(())
    }

    /// Push a write type [`TxLogOp`] into the
    /// [`OperationContainer`](crate::operation::OperationContainer) with the
    /// next [`RWCounter`](crate::operation::RWCounter), and then
    /// adds a reference to the stored operation ([`OperationRef`]) inside
    /// the bus-mapping instance of the current [`ExecStep`].  Then increase
    /// the `block_ctx` [`RWCounter`](crate::operation::RWCounter)  by one.
    pub fn tx_log_write(
        &mut self,
        step: &mut ExecStep,
        tx_id: usize,
        log_id: usize,
        field: TxLogField,
        index: usize,
        value: Word,
    ) -> Result<(), Error> {
        self.push_op(
            step,
            RW::WRITE,
            TxLogOp::new(tx_id, log_id, field, index, value),
        );
        Ok(())
    }

    /// Push a read type [`TxReceiptOp`] into the
    /// [`OperationContainer`](crate::operation::OperationContainer) with the
    /// next [`RWCounter`](crate::operation::RWCounter), and then
    /// adds a reference to the stored operation ([`OperationRef`]) inside
    /// the bus-mapping instance of the current [`ExecStep`].  Then increase
    /// the `block_ctx` [`RWCounter`](crate::operation::RWCounter)  by one.
    pub fn tx_receipt_read(
        &mut self,
        step: &mut ExecStep,
        tx_id: usize,
        field: TxReceiptField,
        value: u64,
    ) -> Result<(), Error> {
        self.push_op(
            step,
            RW::READ,
            TxReceiptOp {
                tx_id,
                field,
                value,
            },
        );
        Ok(())
    }

    /// Push a write type [`TxReceiptOp`] into the
    /// [`OperationContainer`](crate::operation::OperationContainer) with the
    /// next [`RWCounter`](crate::operation::RWCounter), and then
    /// adds a reference to the stored operation ([`OperationRef`]) inside
    /// the bus-mapping instance of the current [`ExecStep`].  Then increase
    /// the `block_ctx` [`RWCounter`](crate::operation::RWCounter)  by one.
    pub fn tx_receipt_write(
        &mut self,
        step: &mut ExecStep,
        tx_id: usize,
        field: TxReceiptField,
        value: u64,
    ) -> Result<(), Error> {
        self.push_op(
            step,
            RW::WRITE,
            TxReceiptOp {
                tx_id,
                field,
                value,
            },
        );
        Ok(())
    }

    /// Push a write type [`TxAccessListAccountOp`] into the
    /// [`OperationContainer`](crate::operation::OperationContainer) with the
    /// next [`RWCounter`](crate::operation::RWCounter), and then
    /// adds a reference to the stored operation ([`OperationRef`]) inside
    /// the bus-mapping instance of the current [`ExecStep`].  Then increase
    /// the `block_ctx` [`RWCounter`](crate::operation::RWCounter)  by one.
    pub fn tx_accesslist_account_write(
        &mut self,
        step: &mut ExecStep,
        tx_id: usize,
        address: Address,
        is_warm: bool,
        is_warm_prev: bool,
    ) -> Result<(), Error> {
        self.push_op(
            step,
            RW::WRITE,
            TxAccessListAccountOp {
                tx_id,
                address,
                is_warm,
                is_warm_prev,
            },
        );
        Ok(())
    }

    /// Push 2 reversible [`AccountOp`] to update `sender` and `receiver`'s
    /// balance by `value`, with `sender` being extraly charged with `fee`.
    pub fn transfer_with_fee(
        &mut self,
        step: &mut ExecStep,
        sender: Address,
        receiver: Address,
        value: Word,
        fee: Word,
    ) -> Result<(), Error> {
        let (found, sender_account) = self.sdb.get_account(&sender);
        if !found {
            return Err(Error::AccountNotFound(sender));
        }
        let sender_balance_prev = sender_account.balance;
        let sender_balance = sender_account.balance - value - fee;
        self.push_op_reversible(
            step,
            RW::WRITE,
            AccountOp {
                address: sender,
                field: AccountField::Balance,
                value: sender_balance,
                value_prev: sender_balance_prev,
            },
        )?;

        let (_found, receiver_account) = self.sdb.get_account(&receiver);
        let receiver_balance_prev = receiver_account.balance;
        let receiver_balance = receiver_account.balance + value;
        self.push_op_reversible(
            step,
            RW::WRITE,
            AccountOp {
                address: receiver,
                field: AccountField::Balance,
                value: receiver_balance,
                value_prev: receiver_balance_prev,
            },
        )?;

        Ok(())
    }

    /// Same functionality with `transfer_with_fee` but with `fee` set zero.
    pub fn transfer(
        &mut self,
        step: &mut ExecStep,
        sender: Address,
        receiver: Address,
        value: Word,
    ) -> Result<(), Error> {
        self.transfer_with_fee(step, sender, receiver, value, Word::zero())
    }

    /// Fetch and return code for the given code hash from the code DB.
    pub fn code(&self, code_hash: H256) -> Result<Vec<u8>, Error> {
        self.code_db
            .0
            .get(&code_hash)
            .cloned()
            .ok_or(Error::CodeNotFound(code_hash))
    }

    /// Reference to the caller's Call
    pub fn caller(&self) -> Result<&Call, Error> {
        self.tx_ctx
            .caller_index()
            .map(|caller_idx| &self.tx.calls()[caller_idx])
    }

    /// Mutable reference to the current call's caller Call
    pub fn caller_mut(&mut self) -> Result<&mut Call, Error> {
        self.tx_ctx
            .caller_index()
            .map(|caller_idx| &mut self.tx.calls_mut()[caller_idx])
    }

    /// Reference to the current Call
    pub fn call(&self) -> Result<&Call, Error> {
        self.tx_ctx
            .call_index()
            .map(|call_idx| &self.tx.calls()[call_idx])
    }

    /// Mutable reference to the current Call
    pub fn call_mut(&mut self) -> Result<&mut Call, Error> {
        self.tx_ctx
            .call_index()
            .map(|call_idx| &mut self.tx.calls_mut()[call_idx])
    }

    /// Reference to the current CallContext
    pub fn caller_ctx(&self) -> Result<&CallContext, Error> {
        self.tx_ctx.caller_ctx()
    }

    /// Reference to the current CallContext
    pub fn call_ctx(&self) -> Result<&CallContext, Error> {
        self.tx_ctx.call_ctx()
    }

    /// Mutable reference to the call CallContext
    pub fn call_ctx_mut(&mut self) -> Result<&mut CallContext, Error> {
        self.tx_ctx.call_ctx_mut()
    }

    /// Mutable reference to the caller CallContext
    pub fn caller_ctx_mut(&mut self) -> Result<&mut CallContext, Error> {
        self.tx_ctx
            .calls
            .iter_mut()
            .rev()
            .nth(1)
            .ok_or(Error::InternalError("caller id not found in call map"))
    }

    /// Push a new [`Call`] into the [`Transaction`], and add its index and
    /// [`CallContext`] in the `call_stack` of the [`TransactionContext`]
    pub fn push_call(&mut self, call: Call) {
        let current_call = self.call_ctx().expect("current call not found");
        let call_data = match call.kind {
            CallKind::Call | CallKind::CallCode | CallKind::DelegateCall | CallKind::StaticCall => {
                current_call
                    .memory
                    .read_chunk(call.call_data_offset.into(), call.call_data_length.into())
            }
            CallKind::Create | CallKind::Create2 => Vec::new(),
        };

        let call_id = call.call_id;
        let call_idx = self.tx.calls().len();

        self.tx_ctx.push_call_ctx(call_idx, call_data);
        self.tx.push_call(call);

        self.block_ctx
            .call_map
            .insert(call_id, (self.block.txs.len(), call_idx));
    }

    /// Return the contract address of a CREATE step.  This is calculated by
    /// inspecting the current address and its nonce from the StateDB.
    pub(crate) fn create_address(&self) -> Result<Address, Error> {
        let sender = self.call()?.address;
        let (found, account) = self.sdb.get_account(&sender);
        if !found {
            return Err(Error::AccountNotFound(sender));
        }
        Ok(get_contract_address(sender, account.nonce))
    }

    /// Return the contract address of a CREATE2 step.  This is calculated
    /// deterministically from the arguments in the stack.
    pub(crate) fn create2_address(&self, step: &GethExecStep) -> Result<Address, Error> {
        let salt = step.stack.nth_last(3)?;
        let call_ctx = self.call_ctx()?;
        let init_code = get_create_init_code(call_ctx, step)?.to_vec();
        Ok(get_create2_address(
            self.call()?.address,
            salt.to_be_bytes().to_vec(),
            init_code,
        ))
    }

    /// Check if address is a precompiled or not.
    pub fn is_precompiled(&self, address: &Address) -> bool {
        address.0[0..19] == [0u8; 19] && (1..=9).contains(&address.0[19])
    }

    // TODO: Remove unwrap() and add err handling.
    /// Parse [`Call`] from a *CALL*/CREATE* step.
    pub fn parse_call(&mut self, step: &GethExecStep) -> Result<Call, Error> {
        let is_success = *self
            .tx_ctx
            .call_is_success
            .get(self.tx.calls().len())
            .unwrap();
        let kind = CallKind::try_from(step.op)?;
        let caller = self.call()?;
        let caller_ctx = self.call_ctx()?;

        let (caller_address, address, value) = match kind {
            CallKind::Call => (
                caller.address,
                step.stack.nth_last(1)?.to_address(),
                step.stack.nth_last(2)?,
            ),
            CallKind::CallCode => (caller.address, caller.address, step.stack.nth_last(2)?),
            CallKind::DelegateCall => (caller.caller_address, caller.address, caller.value),
            CallKind::StaticCall => (
                caller.address,
                step.stack.nth_last(1)?.to_address(),
                Word::zero(),
            ),
            CallKind::Create => (caller.address, self.create_address()?, step.stack.last()?),
            CallKind::Create2 => (
                caller.address,
                self.create2_address(step)?,
                step.stack.last()?,
            ),
        };

        let (code_source, code_hash) = match kind {
            CallKind::Create | CallKind::Create2 => {
                let init_code = get_create_init_code(caller_ctx, step)?.to_vec();
                let code_hash = self.code_db.insert(init_code);
                (CodeSource::Memory, code_hash)
            }
            _ => {
                let code_address = match kind {
                    CallKind::CallCode | CallKind::DelegateCall => {
                        step.stack.nth_last(1)?.to_address()
                    }
                    _ => address,
                };
                let (found, account) = self.sdb.get_account(&code_address);
                if !found {
                    return Err(Error::AccountNotFound(code_address));
                }
                (CodeSource::Address(code_address), account.code_hash)
            }
        };

        let (call_data_offset, call_data_length, return_data_offset, return_data_length) =
            match kind {
                CallKind::Call | CallKind::CallCode => {
                    let call_data = get_call_memory_offset_length(step, 3)?;
                    let return_data = get_call_memory_offset_length(step, 5)?;
                    (call_data.0, call_data.1, return_data.0, return_data.1)
                }
                CallKind::DelegateCall | CallKind::StaticCall => {
                    let call_data = get_call_memory_offset_length(step, 2)?;
                    let return_data = get_call_memory_offset_length(step, 4)?;
                    (call_data.0, call_data.1, return_data.0, return_data.1)
                }
                CallKind::Create | CallKind::Create2 => (0, 0, 0, 0),
            };

        let caller = self.call()?;
        let call = Call {
            call_id: self.block_ctx.rwc.0,
            caller_id: caller.call_id,
            last_callee_id: 0,
            kind,
            is_static: kind == CallKind::StaticCall || caller.is_static,
            is_root: false,
            is_persistent: caller.is_persistent && is_success,
            is_success,
            rw_counter_end_of_reversion: 0,
            caller_address,
            address,
            code_source,
            code_hash,
            depth: caller.depth + 1,
            value,
            call_data_offset,
            call_data_length,
            return_data_offset,
            return_data_length,
            last_callee_return_data_offset: 0,
            last_callee_return_data_length: 0,
        };

        Ok(call)
    }

    /// Return the reverted version of an op by op_ref only if the original op
    /// was reversible.
    fn get_rev_op_by_ref(&self, op_ref: &OperationRef) -> Option<OpEnum> {
        match op_ref {
            OperationRef(Target::Storage, idx) => {
                let operation = &self.block.container.storage[*idx];
                if operation.rw().is_write() && operation.reversible() {
                    Some(OpEnum::Storage(operation.op().reverse()))
                } else {
                    None
                }
            }
            OperationRef(Target::TxAccessListAccount, idx) => {
                let operation = &self.block.container.tx_access_list_account[*idx];
                if operation.rw().is_write() && operation.reversible() {
                    Some(OpEnum::TxAccessListAccount(operation.op().reverse()))
                } else {
                    None
                }
            }
            OperationRef(Target::TxAccessListAccountStorage, idx) => {
                let operation = &self.block.container.tx_access_list_account_storage[*idx];
                if operation.rw().is_write() && operation.reversible() {
                    Some(OpEnum::TxAccessListAccountStorage(operation.op().reverse()))
                } else {
                    None
                }
            }
            OperationRef(Target::TxRefund, idx) => {
                let operation = &self.block.container.tx_refund[*idx];
                if operation.rw().is_write() && operation.reversible() {
                    Some(OpEnum::TxRefund(operation.op().reverse()))
                } else {
                    None
                }
            }
            OperationRef(Target::Account, idx) => {
                let operation = &self.block.container.account[*idx];
                if operation.rw().is_write() && operation.reversible() {
                    Some(OpEnum::Account(operation.op().reverse()))
                } else {
                    None
                }
            }
            OperationRef(Target::AccountDestructed, idx) => {
                let operation = &self.block.container.account_destructed[*idx];
                if operation.rw().is_write() && operation.reversible() {
                    Some(OpEnum::AccountDestructed(operation.op().reverse()))
                } else {
                    None
                }
            }
            _ => None,
        }
    }

    /// Apply op to state.
    fn apply_op(&mut self, op: &OpEnum) {
        match &op {
            OpEnum::Storage(op) => {
                self.sdb.set_storage(&op.address, &op.key, &op.value);
            }
            OpEnum::TxAccessListAccount(op) => {
                if !op.is_warm_prev && op.is_warm {
                    self.sdb.add_account_to_access_list(op.address);
                }
                if op.is_warm_prev && !op.is_warm {
                    self.sdb.remove_account_from_access_list(&op.address);
                }
            }
            OpEnum::TxAccessListAccountStorage(op) => {
                if !op.is_warm_prev && op.is_warm {
                    self.sdb
                        .add_account_storage_to_access_list((op.address, op.key));
                }
                if op.is_warm_prev && !op.is_warm {
                    self.sdb
                        .remove_account_storage_from_access_list(&(op.address, op.key));
                }
            }
            OpEnum::Account(op) => {
                let (_, account) = self.sdb.get_account_mut(&op.address);
                match op.field {
                    AccountField::Nonce => account.nonce = op.value,
                    AccountField::Balance => account.balance = op.value,
                    AccountField::CodeHash => account.code_hash = op.value.to_be_bytes().into(),
                    AccountField::NonExisting => (),
                }
            }
            OpEnum::TxRefund(op) => {
                self.sdb.set_refund(op.value);
            }
<<<<<<< HEAD
            OpEnum::AccountDestructed(_) => evm_unimplemented!("AccountDestructed"),
=======
            OpEnum::AccountDestructed(_) => evm_unimplemented!("AcountDestructed"),
>>>>>>> 50d3ad25
            _ => unreachable!(),
        };
    }

    /// Handle a reversion group
    fn handle_reversion(&mut self) {
        let reversion_group = self
            .tx_ctx
            .reversion_groups
            .pop()
            .expect("reversion_groups should not be empty for non-persistent call");

        // Apply reversions
        for (step_index, op_ref) in reversion_group.op_refs.iter().rev().copied() {
            if let Some(op) = self.get_rev_op_by_ref(&op_ref) {
                self.apply_op(&op);
                let rev_op_ref = self.block.container.insert_op_enum(
                    self.block_ctx.rwc.inc_pre(),
                    RW::WRITE,
                    false,
                    op,
                );
                self.tx.steps_mut()[step_index]
                    .bus_mapping_instance
                    .push(rev_op_ref);
            }
        }

        // Set calls' `rw_counter_end_of_reversion`
        let rwc = self.block_ctx.rwc.0 - 1;
        for (call_idx, reversible_write_counter_offset) in reversion_group.calls {
            self.tx.calls_mut()[call_idx].rw_counter_end_of_reversion =
                rwc - reversible_write_counter_offset;
        }
    }

    /// Handle a return step caused by any opcode that causes a return to the
    /// previous call context.
    pub fn handle_return(&mut self, step: &GethExecStep) -> Result<(), Error> {
        // handle return_data
        let (return_data_offset, return_data_length) = {
            if !self.call()?.is_root {
                let (offset, length) = match step.op {
                    OpcodeId::RETURN | OpcodeId::REVERT => {
                        let offset = step.stack.nth_last(0)?.as_usize();
                        let length = step.stack.nth_last(1)?.as_usize();
                        // TODO: Try to get rid of clone.
                        // At the moment it conflicts with `call_ctx` and `caller_ctx`.
                        let callee_memory = self.call_ctx()?.memory.clone();
                        let caller_ctx = self.caller_ctx_mut()?;
                        caller_ctx.return_data.resize(length, 0);
                        if length != 0 {
                            caller_ctx.return_data[0..length]
                                .copy_from_slice(&callee_memory.0[offset..offset + length]);
                        }
                        (offset, length)
                    }
                    _ => {
                        let caller_ctx = self.caller_ctx_mut()?;
                        caller_ctx.return_data.truncate(0);
                        (0, 0)
                    }
                };

                (offset.try_into().unwrap(), length.try_into().unwrap())
            } else {
                (0, 0)
            }
        };

        let call = self.call()?.clone();
        let call_ctx = self.call_ctx()?;

        // Store deployed code if it's a successful create
        if call.is_create() && call.is_success && step.op == OpcodeId::RETURN {
            let offset = step.stack.nth_last(0)?;
            let length = step.stack.nth_last(1)?;
            let code = call_ctx
                .memory
                .read_chunk(offset.low_u64().into(), length.low_u64().into());
            let code_hash = self.code_db.insert(code);
            let (found, callee_account) = self.sdb.get_account_mut(&call.address);
            if !found {
                return Err(Error::AccountNotFound(call.address));
            }
            callee_account.code_hash = code_hash;
        }

        // Handle reversion if this call doesn't end successfully
        if !call.is_success {
            self.handle_reversion();
        }

        // If current call has caller.
        if let Ok(caller) = self.caller_mut() {
            caller.last_callee_id = call.call_id;
            caller.last_callee_return_data_length = return_data_length;
            caller.last_callee_return_data_offset = return_data_offset;
        }

        self.tx_ctx.pop_call_ctx();

        Ok(())
    }

    /// Bus mapping for the RestoreContextGadget as used in RETURN.
    // TODO: unify this with restore context bus mapping for STOP.
    // TODO: unify this with the `handle return function above.`
    pub fn handle_restore_context(
        &mut self,
        steps: &[GethExecStep],
        exec_step: &mut ExecStep,
    ) -> Result<(), Error> {
        let call = self.call()?.clone();
        let caller = self.caller()?.clone();
        self.call_context_read(
            exec_step,
            call.call_id,
            CallContextField::CallerId,
            caller.call_id.into(),
        );

        let geth_step = &steps[0];
        let geth_step_next = &steps[1];

        let [last_callee_return_data_offset, last_callee_return_data_length] = match geth_step.op {
            OpcodeId::STOP => [Word::zero(); 2],
            OpcodeId::REVERT | OpcodeId::RETURN => {
                let offset = geth_step.stack.nth_last(0)?;
                let length = geth_step.stack.nth_last(1)?;
                // This is the convention we are using for memory addresses so that there is no
                // memory expansion cost when the length is 0.
                if length.is_zero() {
                    [Word::zero(); 2]
                } else {
                    [offset, length]
                }
            }
            _ => unreachable!(),
        };

        let curr_memory_word_size = (exec_step.memory_size as u64) / 32;
        let next_memory_word_size = if !last_callee_return_data_length.is_zero() {
            std::cmp::max(
                (last_callee_return_data_offset + last_callee_return_data_length + 31).as_u64()
                    / 32,
                curr_memory_word_size,
            )
        } else {
            curr_memory_word_size
        };

        let memory_expansion_gas_cost =
            memory_expansion_gas_cost(curr_memory_word_size, next_memory_word_size);
        let code_deposit_cost = if call.is_create() && call.is_success {
            GasCost::CODE_DEPOSIT_BYTE_COST.as_u64() * last_callee_return_data_length.as_u64()
        } else {
            0
        };
        let gas_refund = geth_step.gas.0 - memory_expansion_gas_cost - code_deposit_cost;

        let caller_gas_left = geth_step_next.gas.0 - gas_refund;

        for (field, value) in [
            (CallContextField::IsRoot, (caller.is_root as u64).into()),
            (
                CallContextField::IsCreate,
                (caller.is_create() as u64).into(),
            ),
            (CallContextField::CodeHash, caller.code_hash.to_word()),
            (CallContextField::ProgramCounter, geth_step_next.pc.0.into()),
            (
                CallContextField::StackPointer,
                geth_step_next.stack.stack_pointer().0.into(),
            ),
            (CallContextField::GasLeft, caller_gas_left.into()),
            (
                CallContextField::MemorySize,
                self.caller_ctx()?.memory.word_size().into(),
            ),
            (
                CallContextField::ReversibleWriteCounter,
                self.caller_ctx()?.reversible_write_counter.into(),
            ),
        ] {
            self.call_context_read(exec_step, caller.call_id, field, value);
        }

        for (field, value) in [
            (CallContextField::LastCalleeId, call.call_id.into()),
            (
                CallContextField::LastCalleeReturnDataOffset,
                last_callee_return_data_offset,
            ),
            (
                CallContextField::LastCalleeReturnDataLength,
                last_callee_return_data_length,
            ),
        ] {
            self.call_context_write(exec_step, caller.call_id, field, value);
        }

        Ok(())
    }

    /// Push a copy event to the state.
    pub fn push_copy(&mut self, event: CopyEvent) {
        self.block.add_copy_event(event);
    }

    /// Push a exponentiation event to the state.
    pub fn push_exponentiation(&mut self, event: ExpEvent) {
        self.block.add_exp_event(event)
    }

    pub(crate) fn get_step_err(
        &self,
        step: &GethExecStep,
        next_step: Option<&GethExecStep>,
    ) -> Result<Option<ExecError>, Error> {
        if let Some(error) = &step.error {
            return Ok(Some(get_step_reported_error(&step.op, error)));
        }

        if matches!(step.op, OpcodeId::INVALID(_)) {
            return Ok(Some(ExecError::InvalidOpcode));
        }

        // When last step has opcodes that halt, there's no error.
        if matches!(next_step, None)
            && matches!(
                step.op,
                OpcodeId::STOP | OpcodeId::RETURN | OpcodeId::REVERT | OpcodeId::SELFDESTRUCT
            )
        {
            return Ok(None);
        }

        let next_depth = next_step.map(|s| s.depth).unwrap_or(0);
        let next_result = next_step
            .map(|s| s.stack.last().unwrap_or_else(|_| Word::zero()))
            .unwrap_or_else(Word::zero);

        let call = self.call()?;
        let call_ctx = self.call_ctx()?;
        // get value first if call/create
        let value = match step.op {
            OpcodeId::CALL | OpcodeId::CALLCODE => step.stack.nth_last(2)?,
            OpcodeId::CREATE | OpcodeId::CREATE2 => step.stack.nth_last(0)?,
            _ => Word::zero(),
        };

        // Return from a call with a failure
        if step.depth == next_depth + 1 && next_result.is_zero() {
            if !matches!(step.op, OpcodeId::RETURN) {
                // Without calling RETURN
                return Ok(match step.op {
                    OpcodeId::JUMP | OpcodeId::JUMPI => Some(ExecError::InvalidJump),
                    OpcodeId::RETURNDATACOPY => Some(ExecError::ReturnDataOutOfBounds),
                    // Break write protection (CALL with value will be handled below)
                    OpcodeId::SSTORE
                    | OpcodeId::CREATE
                    | OpcodeId::CREATE2
                    | OpcodeId::SELFDESTRUCT
                    | OpcodeId::LOG0
                    | OpcodeId::LOG1
                    | OpcodeId::LOG2
                    | OpcodeId::LOG3
                    | OpcodeId::LOG4
                        if call.is_static =>
                    {
                        Some(ExecError::WriteProtection)
                    }
                    OpcodeId::CALL if call.is_static && !value.is_zero() => {
                        Some(ExecError::WriteProtection)
                    }

                    OpcodeId::REVERT => None,
                    _ => {
                        return Err(Error::UnexpectedExecStepError(
                            "call failure without return",
                            step.clone(),
                        ));
                    }
                });
            } else {
                // Return from a {CREATE, CREATE2} with a failure, via RETURN
                if !call.is_root && call.is_create() {
                    let offset = step.stack.nth_last(0)?;
                    let length = step.stack.nth_last(1)?;
                    if length > Word::from(0x6000u64) {
                        return Ok(Some(ExecError::MaxCodeSizeExceeded));
                    } else if length > Word::zero()
                        && !call_ctx.memory.is_empty()
                        && call_ctx.memory.0.get(offset.low_u64() as usize) == Some(&0xef)
                    {
                        return Ok(Some(ExecError::InvalidCreationCode));
                    } else if Word::from(200u64) * length > Word::from(step.gas.0) {
                        return Ok(Some(ExecError::CodeStoreOutOfGas));
                    } else {
                        return Err(Error::UnexpectedExecStepError(
                            "failure in RETURN from {CREATE, CREATE2}",
                            step.clone(),
                        ));
                    }
                } else {
                    return Err(Error::UnexpectedExecStepError(
                        "failure in RETURN",
                        step.clone(),
                    ));
                }
            }
        }

        // Return from a call via RETURN or STOP and having a success result is
        // OK.

        // Return from a call without calling RETURN or STOP and having success
        // is unexpected.
        if step.depth == next_depth + 1
            && next_result != Word::zero()
            && !matches!(
                step.op,
                OpcodeId::RETURN | OpcodeId::STOP | OpcodeId::SELFDESTRUCT
            )
        {
            return Err(Error::UnexpectedExecStepError(
                "success result without {RETURN, STOP, SELFDESTRUCT}",
                step.clone(),
            ));
        }

        // The *CALL*/CREATE* code was not executed
        let next_pc = next_step.map(|s| s.pc.0).unwrap_or(1);
        if matches!(
            step.op,
            OpcodeId::CALL
                | OpcodeId::CALLCODE
                | OpcodeId::DELEGATECALL
                | OpcodeId::STATICCALL
                | OpcodeId::CREATE
                | OpcodeId::CREATE2
        ) && next_result.is_zero()
            && next_pc != 0
        {
            if step.depth == 1025 {
                return Ok(Some(ExecError::Depth));
            }

            let sender = self.call()?.address;
            let (found, account) = self.sdb.get_account(&sender);
            if !found {
                return Err(Error::AccountNotFound(sender));
            }
            if account.balance < value {
                return Ok(Some(ExecError::InsufficientBalance));
            }

            // Address collision
            if matches!(step.op, OpcodeId::CREATE | OpcodeId::CREATE2) {
                let address = match step.op {
                    OpcodeId::CREATE => self.create_address()?,
                    OpcodeId::CREATE2 => self.create2_address(step)?,
                    _ => unreachable!(),
                };
                let (found, _) = self.sdb.get_account(&address);
                if found {
                    return Ok(Some(ExecError::ContractAddressCollision));
                }
            }

            return Err(Error::UnexpectedExecStepError(
                "*CALL*/CREATE* code not executed",
                step.clone(),
            ));
        }

        Ok(None)
    }

    /// Expand memory of the call context when entering a new call context in
    /// case the call arguments or return arguments go beyond the call
    /// context current memory.
    pub(crate) fn call_expand_memory(
        &mut self,
        args_offset: usize,
        args_length: usize,
        ret_offset: usize,
        ret_length: usize,
    ) -> Result<(), Error> {
        let call_ctx = self.call_ctx_mut()?;
        let args_minimal = if args_length != 0 {
            args_offset + args_length
        } else {
            0
        };
        let ret_minimal = if ret_length != 0 {
            ret_offset + ret_length
        } else {
            0
        };
        if args_minimal != 0 || ret_minimal != 0 {
            let minimal_length = max(args_minimal, ret_minimal);
            call_ctx.memory.extend_at_least(minimal_length);
        }
        Ok(())
    }

    /// gen bus mapping operations for context restore purpose
    pub(crate) fn gen_restore_context_ops(
        &mut self,
        exec_step: &mut ExecStep,
        geth_steps: &[GethExecStep],
    ) -> Result<(), Error> {
        let geth_step = &geth_steps[0];
        let call = self.call()?.clone();
        if !call.is_success {
            // add call failure ops for exception cases
            self.call_context_read(
                exec_step,
                call.call_id,
                CallContextField::IsSuccess,
                0u64.into(),
            );

            //Even call.rw_counter_end_of_reversion is zero for now, it will set in
            //set_value_ops_call_context_rwc_eor later
            // if call fails, no matter root or internal, read RwCounterEndOfReversion for
            // circuit constraint.
            self.call_context_read(
                exec_step,
                call.call_id,
                CallContextField::RwCounterEndOfReversion,
                call.rw_counter_end_of_reversion.into(),
            );

            if call.is_root {
                return Ok(());
            }
        }

        let caller = self.caller()?.clone();
        self.call_context_read(
            exec_step,
            call.call_id,
            CallContextField::CallerId,
            caller.call_id.into(),
        );

        let geth_step_next = &geth_steps[1];
        let caller_ctx = self.caller_ctx()?;
        let caller_gas_left = if call.is_success {
            geth_step_next.gas.0 - geth_step.gas.0
        } else {
            geth_step_next.gas.0
        };

        for (field, value) in [
            (CallContextField::IsRoot, (caller.is_root as u64).into()),
            (
                CallContextField::IsCreate,
                (caller.is_create() as u64).into(),
            ),
            (CallContextField::CodeHash, caller.code_hash.to_word()),
            (CallContextField::ProgramCounter, geth_step_next.pc.0.into()),
            (
                CallContextField::StackPointer,
                geth_step_next.stack.stack_pointer().0.into(),
            ),
            (CallContextField::GasLeft, caller_gas_left.into()),
            (
                CallContextField::MemorySize,
                caller_ctx.memory.word_size().into(),
            ),
            (
                CallContextField::ReversibleWriteCounter,
                self.caller_ctx()?.reversible_write_counter.into(),
            ),
        ] {
            self.call_context_read(exec_step, caller.call_id, field, value);
        }

        for (field, value) in [
            (CallContextField::LastCalleeId, call.call_id.into()),
            (CallContextField::LastCalleeReturnDataOffset, 0.into()),
            (CallContextField::LastCalleeReturnDataLength, 0.into()),
        ] {
            self.call_context_write(exec_step, caller.call_id, field, value);
        }

        Ok(())
    }
}<|MERGE_RESOLUTION|>--- conflicted
+++ resolved
@@ -765,11 +765,7 @@
             OpEnum::TxRefund(op) => {
                 self.sdb.set_refund(op.value);
             }
-<<<<<<< HEAD
-            OpEnum::AccountDestructed(_) => evm_unimplemented!("AccountDestructed"),
-=======
             OpEnum::AccountDestructed(_) => evm_unimplemented!("AcountDestructed"),
->>>>>>> 50d3ad25
             _ => unreachable!(),
         };
     }
