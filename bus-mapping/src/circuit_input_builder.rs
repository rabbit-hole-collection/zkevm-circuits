//! This module contains the CircuitInputBuilder, which is an object that takes
//! types from geth / web3 and outputs the circuit inputs.

mod access;
mod block;
mod call;
mod execution;
mod input_state_ref;
#[cfg(test)]
mod tracer_tests;
mod transaction;

use self::access::gen_state_access_trace;
use crate::{
    error::Error,
    evm::opcodes::{gen_associated_ops, gen_associated_steps},
    operation::{CallContextField, Operation, RWCounter, StartOp, RW},
    rpc::GethClient,
    state_db::{self, CodeDB, StateDB},
};
pub use access::{Access, AccessSet, AccessValue, CodeSource};
pub use block::{Block, BlockContext};
pub use call::{Call, CallContext, CallKind};
use core::fmt::Debug;
use eth_types::{
    self, geth_types,
    sign_types::{pk_bytes_le, pk_bytes_swap_endianness, SignData},
    Address, GethExecStep, GethExecTrace, ToWord, Word,
};
use ethers_providers::JsonRpcClient;
pub use execution::{
    CopyDataType, CopyEvent, CopyStep, ExecState, ExecStep, ExpEvent, ExpStep, NumberOrHash,
};
pub use input_state_ref::CircuitInputStateRef;
use itertools::Itertools;
use log::warn;
use std::collections::HashMap;
pub use transaction::{Transaction, TransactionContext};

/// Circuit Setup Parameters
#[derive(Debug, Clone, Copy)]
pub struct FixedCParams {
    /// Maximum number of rw operations in the state circuit (RwTable length /
    /// nummber of rows). This must be at least the number of rw operations
    /// + 1, in order to allocate at least a Start row.
    pub max_rws: usize,
    // TODO: evm_rows: Maximum number of rows in the EVM Circuit
    /// Maximum number of txs in the Tx Circuit
    pub max_txs: usize,
    /// Maximum number of bytes from all txs calldata in the Tx Circuit
    pub max_calldata: usize,
    /// Max ammount of rows that the CopyCircuit can have.
    pub max_copy_rows: usize,
    /// Max number of steps that the ExpCircuit can have. Each step is further
    /// expressed in 7 rows
    pub max_exp_steps: usize,
    /// Maximum number of bytes supported in the Bytecode Circuit
    pub max_bytecode: usize,
    /// Pad evm circuit number of rows.
    /// When 0, the EVM circuit number of rows will be dynamically calculated,
    /// so the same circuit will not be able to proof different witnesses.
    /// In this case it will contain as many rows for all steps + 1 row
    /// for EndBlock.
    pub max_evm_rows: usize,
    /// Pad the keccak circuit with this number of invocations to a static
    /// capacity.  Number of keccak_f that the Keccak circuit will support.
    /// When 0, the Keccak circuit number of rows will be dynamically
    /// calculated, so the same circuit will not be able to prove different
    /// witnesses.
    pub max_keccak_rows: usize,
}

/// Unset Circuits Parameters, computed dynamically together with circuit witness generation.
#[derive(Debug, Clone, Copy)]
pub struct DynamicCParams {}

/// Circuit Setup Parameters. These can be fixed/concrete or unset/dynamic.
pub trait CircuitsParams: Debug + Copy {}

impl CircuitsParams for FixedCParams {}
impl CircuitsParams for DynamicCParams {}

impl Default for FixedCParams {
    /// Default values for most of the unit tests of the Circuit Parameters
    fn default() -> Self {
        FixedCParams {
            max_rws: 1000,
            max_txs: 1,
            max_calldata: 256,
            // TODO: Check whether this value is correct or we should increase/decrease based on
            // this lib tests
            max_copy_rows: 1000,
            max_exp_steps: 1000 / 7, // exp_circuit::OFFSET_INCREMENT = 7
            max_bytecode: 512,
            max_evm_rows: 0,
            max_keccak_rows: 0,
        }
    }
}

/// Builder to generate a complete circuit input from data gathered from a geth
/// instance. This structure is the centre of the crate and is intended to be
/// the only entry point to it. The `CircuitInputBuilder` works in several
/// steps:
///
/// 1. Take a [`eth_types::Block`] to build the circuit input associated with
/// the block. 2. For each [`eth_types::Transaction`] in the block, take the
/// [`eth_types::GethExecTrace`] to build the circuit input associated with
/// each transaction, and the bus-mapping operations associated with each
/// [`eth_types::GethExecStep`] in the [`eth_types::GethExecTrace`].
///
/// The generated bus-mapping operations are:
/// [`StackOp`](crate::operation::StackOp)s,
/// [`MemoryOp`](crate::operation::MemoryOp)s and
/// [`StorageOp`](crate::operation::StorageOp), which correspond to each
/// [`OpcodeId`](crate::evm::OpcodeId)s used in each `ExecTrace` step so that
/// the State Proof witnesses are already generated on a structured manner and
/// ready to be added into the State circuit.
#[derive(Debug)]
pub struct CircuitInputBuilder<C: CircuitsParams> {
    /// StateDB key-value DB
    pub sdb: StateDB,
    /// Map of account codes by code hash
    pub code_db: CodeDB,
    /// Block
    pub block: Block,
    /// Circuits Setup Paramteres
    pub circuits_params: C,
    /// Block Context
    pub block_ctx: BlockContext,
}

impl<'a, C: CircuitsParams> CircuitInputBuilder<C> {
    /// Create a new CircuitInputBuilder from the given `eth_block` and
    /// `constants`.
    pub fn new(sdb: StateDB, code_db: CodeDB, block: Block, params: C) -> Self {
        Self {
            sdb,
            code_db,
            block,
            circuits_params: params,
            block_ctx: BlockContext::new(),
        }
    }

    /// Obtain a mutable reference to the state that the `CircuitInputBuilder`
    /// maintains, contextualized to a particular transaction and a
    /// particular execution step in that transaction.
    pub fn state_ref(
        &'a mut self,
        tx: &'a mut Transaction,
        tx_ctx: &'a mut TransactionContext,
    ) -> CircuitInputStateRef {
        CircuitInputStateRef {
            sdb: &mut self.sdb,
            code_db: &mut self.code_db,
            block: &mut self.block,
            block_ctx: &mut self.block_ctx,
            tx,
            tx_ctx,
        }
    }

    /// Create a new Transaction from a [`eth_types::Transaction`].
    pub fn new_tx(
        &mut self,
        eth_tx: &eth_types::Transaction,
        is_success: bool,
    ) -> Result<Transaction, Error> {
        let call_id = self.block_ctx.rwc.0;

        self.block_ctx.call_map.insert(
            call_id,
            (
                eth_tx
                    .transaction_index
                    .ok_or(Error::EthTypeError(eth_types::Error::IncompleteBlock))?
                    .as_u64() as usize,
                0,
            ),
        );

        Transaction::new(call_id, &self.sdb, &mut self.code_db, eth_tx, is_success)
    }

    /// Iterate over all generated CallContext RwCounterEndOfReversion
    /// operations and set the correct value. This is required because when we
    /// generate the RwCounterEndOfReversion operation in
    /// `gen_associated_ops` we don't know yet which value it will take,
    /// so we put a placeholder; so we do it here after the values are known.
    pub fn set_value_ops_call_context_rwc_eor(&mut self) {
        for oper in self.block.container.call_context.iter_mut() {
            let op = oper.op_mut();
            if matches!(op.field, CallContextField::RwCounterEndOfReversion) {
                let (tx_idx, call_idx) = self
                    .block_ctx
                    .call_map
                    .get(&op.call_id)
                    .expect("call_id not found in call_map");
                op.value = self.block.txs[*tx_idx].calls()[*call_idx]
                    .rw_counter_end_of_reversion
                    .into();
            }
        }
    }

    /// Handle a transaction with its corresponding execution trace to generate
    /// all the associated operations.  Each operation is registered in
    /// `self.block.container`, and each step stores the
    /// [`OperationRef`](crate::exec_trace::OperationRef) to each of the
    /// generated operations.
    fn handle_tx(
        &mut self,
        eth_tx: &eth_types::Transaction,
        geth_trace: &GethExecTrace,
        is_last_tx: bool,
    ) -> Result<(), Error> {
        let mut tx = self.new_tx(eth_tx, !geth_trace.failed)?;
        let mut tx_ctx = TransactionContext::new(eth_tx, geth_trace, is_last_tx)?;

        // Generate BeginTx step
        let begin_tx_step = gen_associated_steps(
            &mut self.state_ref(&mut tx, &mut tx_ctx),
            ExecState::BeginTx,
        )?;
        tx.steps_mut().push(begin_tx_step);

        for (index, geth_step) in geth_trace.struct_logs.iter().enumerate() {
            let mut state_ref = self.state_ref(&mut tx, &mut tx_ctx);
            log::trace!("handle {}th opcode {:?} ", index, geth_step.op);
            let exec_steps = gen_associated_ops(
                &geth_step.op,
                &mut state_ref,
                &geth_trace.struct_logs[index..],
            )?;
            tx.steps_mut().extend(exec_steps);
        }

        // Generate EndTx step
        let end_tx_step =
            gen_associated_steps(&mut self.state_ref(&mut tx, &mut tx_ctx), ExecState::EndTx)?;
        tx.steps_mut().push(end_tx_step);

        self.sdb.commit_tx();
        self.block.txs.push(tx);

        Ok(())
    }
}

impl CircuitInputBuilder<FixedCParams> {
    /// Handle a block by handling each transaction to generate all the
    /// associated operations.
    pub fn handle_block(
        &mut self,
        eth_block: &EthBlock,
        geth_traces: &[eth_types::GethExecTrace],
    ) -> Result<&CircuitInputBuilder<FixedCParams>, Error> {
        // accumulates gas across all txs in the block
<<<<<<< HEAD
        for (tx_index, tx) in eth_block.transactions.iter().enumerate() {
            let geth_trace = &geth_traces[tx_index];
            self.handle_tx(tx, geth_trace, tx_index + 1 == eth_block.transactions.len())?;
        }
        // set eth_block
        self.block.eth_block = eth_block.clone();
        self.set_value_ops_call_context_rwc_eor();
        self.set_end_block();
        Ok(())
=======
        self.begin_handle_block(eth_block, geth_traces)?;
        self.set_end_block(self.circuits_params.max_rws);
        Ok(self)
>>>>>>> 3575aabd
    }

    fn set_end_block(&mut self, max_rws: usize) {
        let mut end_block_not_last = self.block.block_steps.end_block_not_last.clone();
        let mut end_block_last = self.block.block_steps.end_block_last.clone();
        end_block_not_last.rwc = self.block_ctx.rwc;
        end_block_last.rwc = self.block_ctx.rwc;

        let mut dummy_tx = Transaction::default();
        let mut dummy_tx_ctx = TransactionContext::default();
        let mut state = self.state_ref(&mut dummy_tx, &mut dummy_tx_ctx);

        if let Some(call_id) = state.block.txs.last().map(|tx| tx.calls[0].call_id) {
            state.call_context_read(
                &mut end_block_last,
                call_id,
                CallContextField::TxId,
                Word::from(state.block.txs.len() as u64),
            );
        }

        let mut push_op = |step: &mut ExecStep, rwc: RWCounter, rw: RW, op: StartOp| {
            let op_ref = state.block.container.insert(Operation::new(rwc, rw, op));
            step.bus_mapping_instance.push(op_ref);
        };

        let total_rws = state.block_ctx.rwc.0 - 1;
        // We need at least 1 extra Start row
        #[allow(clippy::int_plus_one)]
        {
            assert!(
                total_rws + 1 <= max_rws,
                "total_rws + 1 <= max_rws, total_rws={}, max_rws={}",
                total_rws,
                max_rws
            );
        }
        push_op(&mut end_block_last, RWCounter(1), RW::READ, StartOp {});
        push_op(
            &mut end_block_last,
            RWCounter(max_rws - total_rws),
            RW::READ,
            StartOp {},
        );

        self.block.block_steps.end_block_not_last = end_block_not_last;
        self.block.block_steps.end_block_last = end_block_last;
    }
}

impl<C: CircuitsParams> CircuitInputBuilder<C> {
    /// First part of handle_block, common for dynamic and static circuit parameters.
    pub fn begin_handle_block(
        &mut self,
        eth_block: &EthBlock,
        geth_traces: &[eth_types::GethExecTrace],
    ) -> Result<(), Error> {
        // accumulates gas across all txs in the block
        for (tx_index, tx) in eth_block.transactions.iter().enumerate() {
            let geth_trace = &geth_traces[tx_index];
            self.handle_tx(tx, geth_trace, tx_index + 1 == eth_block.transactions.len())?;
        }
        self.set_value_ops_call_context_rwc_eor();
        Ok(())
    }
}
impl CircuitInputBuilder<DynamicCParams> {
    /// Handle a block by handling each transaction to generate all the
    /// associated operations. From these operations, the optimal circuit parameters
    /// are derived and set.
    pub fn handle_block(
        mut self,
        eth_block: &EthBlock,
        geth_traces: &[eth_types::GethExecTrace],
    ) -> Result<CircuitInputBuilder<FixedCParams>, Error> {
        self.begin_handle_block(eth_block, geth_traces)?;

        // Compute subcircuits parameters
        let c_params = {
            let max_txs = eth_block.transactions.len();
            let max_bytecode = self.code_db.0.values().fold(0, |acc, a| acc + a.len() + 1);

            let max_calldata = eth_block
                .transactions
                .iter()
                .fold(0, |acc, tx| acc + tx.input.len());
            let max_exp_steps = self
                .block
                .exp_events
                .iter()
                .fold(0usize, |acc, e| acc + e.steps.len());
            // The `+ 2` is used to take into account the two extra empty copy rows needed
            // to satisfy the query at `Rotation(2)` performed inside of the
            // `rows[2].value == rows[0].value * r + rows[1].value` requirement in the RLC
            // Accumulation gate.
            let max_copy_rows = self
                .block
                .copy_events
                .iter()
                .fold(0, |acc, c| acc + c.bytes.len())
                * 2
                + 2;
            let max_rws: usize = self.block_ctx.rwc.into();
            // Computing the number of rows for the EVM circuit requires the size of ExecStep,
            // which is determined in the code of zkevm-circuits and cannot be imported here.
            // When the evm circuit receives a 0 value it dynamically computes the minimum
            // number of rows necessary.
            let max_evm_rows = 0;
            // Similarly, computing the number of rows for the Keccak circuit requires
            // constants that cannot be accessed from here (NUM_ROUNDS and KECCAK_ROWS).
            // With a 0 value the keccak circuit computes dynamically the minimum number of rows
            // needed.
            let max_keccak_rows = 0;
            FixedCParams {
                max_rws: max_rws + 1,
                max_txs,
                max_calldata,
                max_copy_rows,
                max_exp_steps,
                max_bytecode,
                max_evm_rows,
                max_keccak_rows,
            }
        };
        let mut cib = CircuitInputBuilder::<FixedCParams> {
            sdb: self.sdb,
            code_db: self.code_db,
            block: self.block,
            circuits_params: c_params,
            block_ctx: self.block_ctx,
        };

        cib.set_end_block(c_params.max_rws);
        Ok(cib)
    }
}

/// Return all the keccak inputs used during the processing of the current
/// block.
pub fn keccak_inputs(block: &Block, code_db: &CodeDB) -> Result<Vec<Vec<u8>>, Error> {
    let mut keccak_inputs = Vec::new();
    // Tx Circuit
    let txs: Vec<geth_types::Transaction> = block.txs.iter().map(|tx| tx.tx.clone()).collect();
    keccak_inputs.extend_from_slice(&keccak_inputs_tx_circuit(&txs, block.chain_id.as_u64())?);
    // Bytecode Circuit
    for bytecode in code_db.0.values() {
        keccak_inputs.push(bytecode.clone());
    }
    // EVM Circuit
    keccak_inputs.extend_from_slice(&block.sha3_inputs);
    // MPT Circuit
    // TODO https://github.com/privacy-scaling-explorations/zkevm-circuits/issues/696
    Ok(keccak_inputs)
}

/// Generate the keccak inputs required by the SignVerify Chip from the
/// signature datas.
pub fn keccak_inputs_sign_verify(sigs: &[SignData]) -> Vec<Vec<u8>> {
    let mut inputs = Vec::new();
    for sig in sigs {
        let pk_le = pk_bytes_le(&sig.pk);
        let pk_be = pk_bytes_swap_endianness(&pk_le);
        inputs.push(pk_be.to_vec());
    }
    // Padding signature
    let pk_le = pk_bytes_le(&SignData::default().pk);
    let pk_be = pk_bytes_swap_endianness(&pk_le);
    inputs.push(pk_be.to_vec());
    inputs
}

/// Generate the keccak inputs required by the Tx Circuit from the transactions.
pub fn keccak_inputs_tx_circuit(
    txs: &[geth_types::Transaction],
    chain_id: u64,
) -> Result<Vec<Vec<u8>>, Error> {
    let mut inputs = Vec::new();
    let sign_datas: Vec<SignData> = txs
        .iter()
        .enumerate()
        .filter(|(i, tx)| {
            if tx.v == 0 && tx.r.is_zero() && tx.s.is_zero() {
                warn!("tx {} is not signed, skipping tx circuit keccak input", i);
                false
            } else {
                true
            }
        })
        .map(|(_, tx)| tx.sign_data(chain_id))
        .try_collect()?;
    // Keccak inputs from SignVerify Chip
    let sign_verify_inputs = keccak_inputs_sign_verify(&sign_datas);
    inputs.extend_from_slice(&sign_verify_inputs);
    // NOTE: We don't verify the Tx Hash in the circuit yet, so we don't have more
    // hash inputs.
    Ok(inputs)
}

/// Retrieve the init_code from memory for {CREATE, CREATE2}
pub fn get_create_init_code<'a>(
    call_ctx: &'a CallContext,
    step: &GethExecStep,
) -> Result<&'a [u8], Error> {
    let offset = step.stack.nth_last(1)?.low_u64() as usize;
    let length = step.stack.nth_last(2)?.as_usize();

    let mem_len = call_ctx.memory.0.len();
    if offset >= mem_len {
        return Ok(&[]);
    }

    let offset_end = offset.checked_add(length).unwrap_or(mem_len);

    Ok(&call_ctx.memory.0[offset..offset_end])
}

/// Retrieve the memory offset and length of call.
pub fn get_call_memory_offset_length(step: &GethExecStep, nth: usize) -> Result<(u64, u64), Error> {
    let offset = step.stack.nth_last(nth)?;
    let length = step.stack.nth_last(nth + 1)?;
    if length.is_zero() {
        Ok((0, 0))
    } else {
        Ok((offset.low_u64(), length.low_u64()))
    }
}

type EthBlock = eth_types::Block<eth_types::Transaction>;

/// Struct that wraps a GethClient and contains methods to perform all the steps
/// necessary to generate the circuit inputs for a block by querying geth for
/// the necessary information and using the CircuitInputBuilder.
pub struct BuilderClient<P: JsonRpcClient> {
    cli: GethClient<P>,
    chain_id: Word,
    circuits_params: FixedCParams,
}

/// Get State Accesses from TxExecTraces
pub fn get_state_accesses(
    eth_block: &EthBlock,
    geth_traces: &[eth_types::GethExecTrace],
) -> Result<AccessSet, Error> {
    let mut block_access_trace = vec![Access::new(
        None,
        RW::WRITE,
        AccessValue::Account {
            address: eth_block
                .author
                .ok_or(Error::EthTypeError(eth_types::Error::IncompleteBlock))?,
        },
    )];
    for (tx_index, tx) in eth_block.transactions.iter().enumerate() {
        let geth_trace = &geth_traces[tx_index];
        let tx_access_trace = gen_state_access_trace(eth_block, tx, geth_trace)?;
        block_access_trace.extend(tx_access_trace);
    }

    Ok(AccessSet::from(block_access_trace))
}

/// Build a partial StateDB from step 3
pub fn build_state_code_db(
    proofs: Vec<eth_types::EIP1186ProofResponse>,
    codes: HashMap<Address, Vec<u8>>,
) -> (StateDB, CodeDB) {
    let mut sdb = StateDB::new();
    for proof in proofs {
        let mut storage = HashMap::new();
        for storage_proof in proof.storage_proof {
            storage.insert(storage_proof.key, storage_proof.value);
        }
        sdb.set_account(
            &proof.address,
            state_db::Account {
                nonce: proof.nonce.as_u64(),
                balance: proof.balance,
                storage,
                code_hash: proof.code_hash,
            },
        )
    }

    let mut code_db = CodeDB::new();
    for (_address, code) in codes {
        code_db.insert(code.clone());
    }
    (sdb, code_db)
}

impl<P: JsonRpcClient> BuilderClient<P> {
    /// Create a new BuilderClient
    pub async fn new(client: GethClient<P>, circuits_params: FixedCParams) -> Result<Self, Error> {
        let chain_id = client.get_chain_id().await?;

        Ok(Self {
            cli: client,
            chain_id: chain_id.into(),
            circuits_params,
        })
    }

    /// Step 1. Query geth for Block, Txs, TxExecTraces, history block hashes
    /// and previous state root.
    pub async fn get_block(
        &self,
        block_num: u64,
    ) -> Result<(EthBlock, Vec<eth_types::GethExecTrace>, Vec<Word>, Word), Error> {
        let eth_block = self.cli.get_block_by_number(block_num.into()).await?;
        let geth_traces = self.cli.trace_block_by_number(block_num.into()).await?;

        // fetch up to 256 blocks
        let mut n_blocks = std::cmp::min(256, block_num as usize);
        let mut next_hash = eth_block.parent_hash;
        let mut prev_state_root: Option<Word> = None;
        let mut history_hashes = vec![Word::default(); n_blocks];
        while n_blocks > 0 {
            n_blocks -= 1;

            // TODO: consider replacing it with `eth_getHeaderByHash`, it's faster
            let header = self.cli.get_block_by_hash(next_hash).await?;

            // set the previous state root
            if prev_state_root.is_none() {
                prev_state_root = Some(header.state_root.to_word());
            }

            // latest block hash is the last item
            let block_hash = header
                .hash
                .ok_or(Error::EthTypeError(eth_types::Error::IncompleteBlock))?
                .to_word();
            history_hashes[n_blocks] = block_hash;

            // continue
            next_hash = header.parent_hash;
        }

        Ok((
            eth_block,
            geth_traces,
            history_hashes,
            prev_state_root.unwrap_or_default(),
        ))
    }

    /// Step 2. Get State Accesses from TxExecTraces
    pub fn get_state_accesses(
        eth_block: &EthBlock,
        geth_traces: &[eth_types::GethExecTrace],
    ) -> Result<AccessSet, Error> {
        get_state_accesses(eth_block, geth_traces)
    }

    /// Step 3. Query geth for all accounts, storage keys, and codes from
    /// Accesses
    pub async fn get_state(
        &self,
        block_num: u64,
        access_set: AccessSet,
    ) -> Result<
        (
            Vec<eth_types::EIP1186ProofResponse>,
            HashMap<Address, Vec<u8>>,
        ),
        Error,
    > {
        let mut proofs = Vec::new();
        for (address, key_set) in access_set.state {
            let mut keys: Vec<Word> = key_set.iter().cloned().collect();
            keys.sort();
            let proof = self
                .cli
                .get_proof(address, keys, (block_num - 1).into())
                .await
                .unwrap();
            proofs.push(proof);
        }
        let mut codes: HashMap<Address, Vec<u8>> = HashMap::new();
        for address in access_set.code {
            let code = self
                .cli
                .get_code(address, (block_num - 1).into())
                .await
                .unwrap();
            codes.insert(address, code);
        }
        Ok((proofs, codes))
    }

    /// Step 4. Build a partial StateDB from step 3
    pub fn build_state_code_db(
        proofs: Vec<eth_types::EIP1186ProofResponse>,
        codes: HashMap<Address, Vec<u8>>,
    ) -> (StateDB, CodeDB) {
        build_state_code_db(proofs, codes)
    }

    /// Step 5. For each step in TxExecTraces, gen the associated ops and state
    /// circuit inputs
    pub fn gen_inputs_from_state(
        &self,
        sdb: StateDB,
        code_db: CodeDB,
        eth_block: &EthBlock,
        geth_traces: &[eth_types::GethExecTrace],
        history_hashes: Vec<Word>,
        prev_state_root: Word,
    ) -> Result<CircuitInputBuilder<FixedCParams>, Error> {
        let block = Block::new(self.chain_id, history_hashes, prev_state_root, eth_block)?;
        let mut builder = CircuitInputBuilder::new(sdb, code_db, block, self.circuits_params);
        builder.handle_block(eth_block, geth_traces)?;
        Ok(builder)
    }

    /// Perform all the steps to generate the circuit inputs
    pub async fn gen_inputs(
        &self,
        block_num: u64,
    ) -> Result<
        (
            CircuitInputBuilder<FixedCParams>,
            eth_types::Block<eth_types::Transaction>,
        ),
        Error,
    > {
        let (eth_block, geth_traces, history_hashes, prev_state_root) =
            self.get_block(block_num).await?;
        let access_set = Self::get_state_accesses(&eth_block, &geth_traces)?;
        let (proofs, codes) = self.get_state(block_num, access_set).await?;
        let (state_db, code_db) = Self::build_state_code_db(proofs, codes);
        let builder = self.gen_inputs_from_state(
            state_db,
            code_db,
            &eth_block,
            &geth_traces,
            history_hashes,
            prev_state_root,
        )?;
        Ok((builder, eth_block))
    }
}<|MERGE_RESOLUTION|>--- conflicted
+++ resolved
@@ -257,7 +257,6 @@
         geth_traces: &[eth_types::GethExecTrace],
     ) -> Result<&CircuitInputBuilder<FixedCParams>, Error> {
         // accumulates gas across all txs in the block
-<<<<<<< HEAD
         for (tx_index, tx) in eth_block.transactions.iter().enumerate() {
             let geth_trace = &geth_traces[tx_index];
             self.handle_tx(tx, geth_trace, tx_index + 1 == eth_block.transactions.len())?;
@@ -267,11 +266,6 @@
         self.set_value_ops_call_context_rwc_eor();
         self.set_end_block();
         Ok(())
-=======
-        self.begin_handle_block(eth_block, geth_traces)?;
-        self.set_end_block(self.circuits_params.max_rws);
-        Ok(self)
->>>>>>> 3575aabd
     }
 
     fn set_end_block(&mut self, max_rws: usize) {
