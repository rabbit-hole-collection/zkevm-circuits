--- conflicted
+++ resolved
@@ -133,7 +133,6 @@
                 H256::zero()
             };
 
-<<<<<<< HEAD
             state.account_read(
                 &mut exec_step,
                 callee.address,
@@ -141,10 +140,6 @@
                 code_hash_previous.to_word(),
             );
         }
-=======
-        // EIP-150: all but one 64th of the caller's gas is sent to the callee.
-        let caller_gas_left = (geth_step.gas - geth_step.gas_cost - memory_expansion_gas_cost) / 64;
->>>>>>> 7b77f9c9
 
         // Per EIP-150, all but one 64th of the caller's gas is sent to the
         // initialization call.
