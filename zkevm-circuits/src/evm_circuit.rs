//! The EVM circuit implementation.

#![allow(missing_docs)]
use halo2_proofs::{
    circuit::{Layouter, SimpleFloorPlanner, Value},
    plonk::*,
};

mod execution;
pub mod param;
pub mod step;
pub mod table;
pub(crate) mod util;

#[cfg(any(feature = "test", test))]
pub(crate) mod test;
use self::step::HasExecutionState;
#[cfg(any(feature = "test", test, feature = "test-circuits"))]
pub use self::EvmCircuit as TestEvmCircuit;

pub use crate::witness;
use crate::{
    evm_circuit::param::{MAX_STEP_HEIGHT, STEP_STATE_HEIGHT},
    table::{
        BlockTable, BytecodeTable, CopyTable, ExpTable, KeccakTable, LookupTable, RwTable, TxTable,
        UXTable,
    },
    util::{Challenges, SubCircuit, SubCircuitConfig},
};
use bus_mapping::evm::OpcodeId;
use eth_types::Field;
use execution::ExecutionConfig;
use itertools::Itertools;
use strum::IntoEnumIterator;
use table::FixedTableTag;
use witness::Block;

/// EvmCircuitConfig implements verification of execution trace of a block.
#[derive(Clone, Debug)]
pub struct EvmCircuitConfig<F> {
    fixed_table: [Column<Fixed>; 4],
<<<<<<< HEAD
    u8_table: UXTable<8>,
    u16_table: UXTable<16>,
=======
    byte_table: [Column<Fixed>; 1],
>>>>>>> 3575aabd
    pub execution: Box<ExecutionConfig<F>>,
    // External tables
    tx_table: TxTable,
    rw_table: RwTable,
    bytecode_table: BytecodeTable,
    block_table: BlockTable,
    copy_table: CopyTable,
    keccak_table: KeccakTable,
    exp_table: ExpTable,
}

/// Circuit configuration arguments
pub struct EvmCircuitConfigArgs<F: Field> {
    /// Challenge
    pub challenges: Challenges<Expression<F>>,
    /// TxTable
    pub tx_table: TxTable,
    /// RwTable
    pub rw_table: RwTable,
    /// BytecodeTable
    pub bytecode_table: BytecodeTable,
    /// BlockTable
    pub block_table: BlockTable,
    /// CopyTable
    pub copy_table: CopyTable,
    /// KeccakTable
    pub keccak_table: KeccakTable,
    /// ExpTable
    pub exp_table: ExpTable,
    /// U8Table
    pub u8_table: UXTable<8>,
    /// U16Table
    pub u16_table: UXTable<16>,
}

impl<F: Field> SubCircuitConfig<F> for EvmCircuitConfig<F> {
    type ConfigArgs = EvmCircuitConfigArgs<F>;

    /// Configure EvmCircuitConfig
    fn new(
        meta: &mut ConstraintSystem<F>,
        Self::ConfigArgs {
            challenges,
            tx_table,
            rw_table,
            bytecode_table,
            block_table,
            copy_table,
            keccak_table,
            exp_table,
            u8_table,
            u16_table,
        }: Self::ConfigArgs,
    ) -> Self {
        let fixed_table = [(); 4].map(|_| meta.fixed_column());
        let execution = Box::new(ExecutionConfig::configure(
            meta,
            challenges,
            &fixed_table,
            &u8_table,
            &u16_table,
            &tx_table,
            &rw_table,
            &bytecode_table,
            &block_table,
            &copy_table,
            &keccak_table,
            &exp_table,
        ));

        u8_table.annotate_columns(meta);
        u16_table.annotate_columns(meta);
        fixed_table.iter().enumerate().for_each(|(idx, &col)| {
            meta.annotate_lookup_any_column(col, || format!("fix_table_{}", idx))
        });
        tx_table.annotate_columns(meta);
        rw_table.annotate_columns(meta);
        bytecode_table.annotate_columns(meta);
        block_table.annotate_columns(meta);
        copy_table.annotate_columns(meta);
        keccak_table.annotate_columns(meta);
        exp_table.annotate_columns(meta);
        u8_table.annotate_columns(meta);
        u16_table.annotate_columns(meta);

        Self {
            fixed_table,
            u8_table,
            u16_table,
            execution,
            tx_table,
            rw_table,
            bytecode_table,
            block_table,
            copy_table,
            keccak_table,
            exp_table,
        }
    }
}

impl<F: Field> EvmCircuitConfig<F> {
    /// Load fixed table
    pub fn load_fixed_table(
        &self,
        layouter: &mut impl Layouter<F>,
        fixed_table_tags: Vec<FixedTableTag>,
    ) -> Result<(), Error> {
        layouter.assign_region(
            || "fixed table",
            |mut region| {
                for (offset, row) in std::iter::once([F::ZERO; 4])
                    .chain(fixed_table_tags.iter().flat_map(|tag| tag.build()))
                    .enumerate()
                {
                    for (column, value) in self.fixed_table.iter().zip_eq(row) {
                        region.assign_fixed(|| "", *column, offset, || Value::known(value))?;
                    }
                }

                Ok(())
            },
        )
    }
}

/// Tx Circuit for verifying transaction signatures
#[derive(Clone, Default, Debug)]
pub struct EvmCircuit<F: Field> {
    /// Block
    pub block: Option<Block<F>>,
    fixed_table_tags: Vec<FixedTableTag>,
}

impl<F: Field> EvmCircuit<F> {
    /// Return a new EvmCircuit
    pub fn new(block: Block<F>) -> Self {
        Self {
            block: Some(block),
            fixed_table_tags: FixedTableTag::iter().collect(),
        }
    }

    pub fn new_dev(block: Block<F>, fixed_table_tags: Vec<FixedTableTag>) -> Self {
        Self {
            block: Some(block),
            fixed_table_tags,
        }
    }

    /// Calculate which rows are "actually" used in the circuit
    pub fn get_active_rows(block: &Block<F>) -> (Vec<usize>, Vec<usize>) {
        let max_offset = Self::get_num_rows_required(block);
        // some gates are enabled on all rows
        let gates_row_ids = (0..max_offset).collect();
        // lookups are enabled at "q_step" rows and byte lookup rows
        let lookup_row_ids = (0..max_offset).collect();
        (gates_row_ids, lookup_row_ids)
    }

    pub fn get_num_rows_required(block: &Block<F>) -> usize {
        let evm_rows = block.circuits_params.max_evm_rows;
        if evm_rows == 0 {
            Self::get_min_num_rows_required(block)
        } else {
            // It must have at least one unused row.
            block.circuits_params.max_evm_rows + 1
        }
    }

    pub fn get_min_num_rows_required(block: &Block<F>) -> usize {
        let mut num_rows = 0;
        for transaction in &block.txs {
            for step in &transaction.steps {
                num_rows += step.execution_state().get_step_height();
            }
        }

        // It must have one row for EndBlock and at least one unused one
        num_rows + 2
    }
}

impl<F: Field> SubCircuit<F> for EvmCircuit<F> {
    type Config = EvmCircuitConfig<F>;

    fn unusable_rows() -> usize {
        // Most columns are queried at MAX_STEP_HEIGHT + STEP_STATE_HEIGHT distinct rotations, so
        // returns (MAX_STEP_HEIGHT + STEP_STATE_HEIGHT + 3) unusable rows.
        MAX_STEP_HEIGHT + STEP_STATE_HEIGHT + 3
    }

    fn new_from_block(block: &witness::Block<F>) -> Self {
        Self::new(block.clone())
    }

    /// Return the minimum number of rows required to prove the block
    fn min_num_rows_block(block: &witness::Block<F>) -> (usize, usize) {
        let num_rows_required_for_execution_steps: usize = Self::get_num_rows_required(block);
        let num_rows_required_for_fixed_table: usize = detect_fixed_table_tags(block)
            .iter()
            .map(|tag| tag.build::<F>().count())
            .sum();
        (
            std::cmp::max(
                num_rows_required_for_execution_steps,
                num_rows_required_for_fixed_table,
            ),
            block.circuits_params.max_evm_rows,
        )
    }

    /// Make the assignments to the EvmCircuit
    fn synthesize_sub(
        &self,
        config: &Self::Config,
        challenges: &Challenges<Value<F>>,
        layouter: &mut impl Layouter<F>,
    ) -> Result<(), Error> {
        let block = self.block.as_ref().unwrap();

        config.load_fixed_table(layouter, self.fixed_table_tags.clone())?;
        config.execution.assign_block(layouter, block, challenges)
    }
}

/// create fixed_table_tags needed given witness block
pub(crate) fn detect_fixed_table_tags<F: Field>(block: &Block<F>) -> Vec<FixedTableTag> {
    let need_bitwise_lookup = block.txs.iter().any(|tx| {
        tx.steps.iter().any(|step| {
            matches!(
                step.opcode(),
                Some(OpcodeId::AND)
                    | Some(OpcodeId::OR)
                    | Some(OpcodeId::XOR)
                    | Some(OpcodeId::NOT)
            )
        })
    });
    FixedTableTag::iter()
        .filter(|t| {
            !matches!(
                t,
                FixedTableTag::BitwiseAnd | FixedTableTag::BitwiseOr | FixedTableTag::BitwiseXor
            ) || need_bitwise_lookup
        })
        .collect()
}

#[cfg(any(feature = "test", test))]
pub(crate) mod cached {
    use super::*;
    use halo2_proofs::halo2curves::bn256::Fr;
    use lazy_static::lazy_static;

    struct Cache {
        cs: ConstraintSystem<Fr>,
        config: (EvmCircuitConfig<Fr>, Challenges),
    }

    lazy_static! {
        /// Cached values of the ConstraintSystem after the EVM Circuit configuration and the EVM
        /// Circuit configuration.  These values are calculated just once.
        static ref CACHE: Cache = {
            let mut meta = ConstraintSystem::<Fr>::default();
            let config = EvmCircuit::<Fr>::configure(&mut meta);
            Cache { cs: meta, config }
        };
    }

    /// Wrapper over the EvmCircuit that behaves the same way and also
    /// implements the halo2 Circuit trait, but reuses the precalculated
    /// results of the configuration which are cached in the public variable
    /// `CACHE`.  This wrapper is useful for testing because it allows running
    /// many unit tests while reusing the configuration step of the circuit.
    pub struct EvmCircuitCached(EvmCircuit<Fr>);

    impl Circuit<Fr> for EvmCircuitCached {
        type Config = (EvmCircuitConfig<Fr>, Challenges);
        type FloorPlanner = SimpleFloorPlanner;
        type Params = ();

        fn without_witnesses(&self) -> Self {
            Self(self.0.without_witnesses())
        }

        fn configure(meta: &mut ConstraintSystem<Fr>) -> Self::Config {
            *meta = CACHE.cs.clone();
            CACHE.config.clone()
        }

        fn synthesize(
            &self,
            config: Self::Config,
            layouter: impl Layouter<Fr>,
        ) -> Result<(), Error> {
            self.0.synthesize(config, layouter)
        }
    }

    impl EvmCircuitCached {
        pub fn get_test_cicuit_from_block(block: Block<Fr>) -> Self {
            Self(EvmCircuit::<Fr>::get_test_cicuit_from_block(block))
        }
    }
}

// Always exported because of `EXECUTION_STATE_HEIGHT_MAP`
impl<F: Field> Circuit<F> for EvmCircuit<F> {
    type Config = (EvmCircuitConfig<F>, Challenges);
    type FloorPlanner = SimpleFloorPlanner;
    type Params = ();

    fn without_witnesses(&self) -> Self {
        Self::default()
    }

    fn configure(meta: &mut ConstraintSystem<F>) -> Self::Config {
        let tx_table = TxTable::construct(meta);
        let rw_table = RwTable::construct(meta);
        let bytecode_table = BytecodeTable::construct(meta);
        let block_table = BlockTable::construct(meta);
        let q_copy_table = meta.fixed_column();
        let copy_table = CopyTable::construct(meta, q_copy_table);
        let keccak_table = KeccakTable::construct(meta);
        let exp_table = ExpTable::construct(meta);
        let u8_table = UXTable::construct(meta);
        let u16_table = UXTable::construct(meta);
        let challenges = Challenges::construct(meta);
        let challenges_expr = challenges.exprs(meta);

        (
            EvmCircuitConfig::new(
                meta,
                EvmCircuitConfigArgs {
                    challenges: challenges_expr,
                    tx_table,
                    rw_table,
                    bytecode_table,
                    block_table,
                    copy_table,
                    keccak_table,
                    exp_table,
                    u8_table,
                    u16_table,
                },
            ),
            challenges,
        )
    }

    fn synthesize(
        &self,
        config: Self::Config,
        mut layouter: impl Layouter<F>,
    ) -> Result<(), Error> {
        let block = self.block.as_ref().unwrap();

        let (config, challenges) = config;
        let challenges = challenges.values(&mut layouter);

        config.tx_table.load(
            &mut layouter,
            &block.txs,
            block.circuits_params.max_txs,
            block.circuits_params.max_calldata,
        )?;
        block.rws.check_rw_counter_sanity();
        config.rw_table.load(
            &mut layouter,
            &block.rws.table_assignments(),
            block.circuits_params.max_rws,
        )?;
        config
            .bytecode_table
            .load(&mut layouter, block.bytecodes.values())?;
        config.block_table.load(&mut layouter, &block.context)?;
        config.copy_table.load(&mut layouter, block, &challenges)?;
        config
            .keccak_table
            .dev_load(&mut layouter, &block.sha3_inputs, &challenges)?;
        config.exp_table.load(&mut layouter, block)?;

        config.u8_table.load(&mut layouter)?;
        config.u16_table.load(&mut layouter)?;

        self.synthesize_sub(&config, &challenges, &mut layouter)
    }
}

#[cfg(test)]
mod evm_circuit_stats {
    use crate::{
        evm_circuit::EvmCircuit,
        test_util::CircuitTestBuilder,
        util::{unusable_rows, SubCircuit},
        witness::block_convert,
    };
<<<<<<< HEAD
    use bus_mapping::{circuit_input_builder::CircuitsParams, mock::BlockData};
=======
    use bus_mapping::{circuit_input_builder::FixedCParams, mock::BlockData};
>>>>>>> 3575aabd

    use eth_types::{bytecode, geth_types::GethData};
    use halo2_proofs::{self, dev::MockProver, halo2curves::bn256::Fr};

    use mock::test_ctx::{
        helpers::{account_0_code_account_1_no_code, tx_from_1_to_0},
        TestContext,
    };

    #[test]
    fn evm_circuit_unusable_rows() {
        assert_eq!(
            EvmCircuit::<Fr>::unusable_rows(),
            unusable_rows::<Fr, EvmCircuit::<Fr>>(()),
        )
    }

    #[test]
    pub fn empty_evm_circuit_no_padding() {
        CircuitTestBuilder::new_from_test_ctx(
            TestContext::<0, 0>::new(None, |_| {}, |_, _| {}, |b, _| b).unwrap(),
        )
        .run();
    }

    #[test]
    pub fn empty_evm_circuit_with_padding() {
        CircuitTestBuilder::new_from_test_ctx(
            TestContext::<0, 0>::new(None, |_| {}, |_, _| {}, |b, _| b).unwrap(),
        )
        .block_modifier(Box::new(|block| {
            block.circuits_params.max_evm_rows = (1 << 18) - 100
        }))
        .run();
    }

    #[test]
    fn variadic_size_check() {
        let params = FixedCParams {
            max_evm_rows: 1 << 12,
            ..Default::default()
        };
        // Empty
        let block: GethData = TestContext::<0, 0>::new(None, |_| {}, |_, _| {}, |b, _| b)
            .unwrap()
            .into();
        let mut builder = BlockData::new_from_geth_data_with_params(block.clone(), params)
            .new_circuit_input_builder();
        builder
            .handle_block(&block.eth_block, &block.geth_traces)
            .unwrap();
        let block = block_convert::<Fr>(&builder).unwrap();
        let k = block.get_test_degree();

        let circuit = EvmCircuit::<Fr>::get_test_cicuit_from_block(block);
        let prover1 = MockProver::<Fr>::run(k, &circuit, vec![]).unwrap();

        let code = bytecode! {
            STOP
        };
        let block: GethData = TestContext::<2, 1>::new(
            None,
            account_0_code_account_1_no_code(code),
            tx_from_1_to_0,
            |b, _| b,
        )
        .unwrap()
        .into();
        let mut builder = BlockData::new_from_geth_data_with_params(block.clone(), params)
            .new_circuit_input_builder();
        builder
            .handle_block(&block.eth_block, &block.geth_traces)
            .unwrap();
        let block = block_convert::<Fr>(&builder).unwrap();
        let k = block.get_test_degree();
        let circuit = EvmCircuit::<Fr>::get_test_cicuit_from_block(block);
        let prover2 = MockProver::<Fr>::run(k, &circuit, vec![]).unwrap();

        assert_eq!(prover1.fixed(), prover2.fixed());
        assert_eq!(prover1.permutation(), prover2.permutation());
    }
}<|MERGE_RESOLUTION|>--- conflicted
+++ resolved
@@ -39,12 +39,8 @@
 #[derive(Clone, Debug)]
 pub struct EvmCircuitConfig<F> {
     fixed_table: [Column<Fixed>; 4],
-<<<<<<< HEAD
     u8_table: UXTable<8>,
     u16_table: UXTable<16>,
-=======
-    byte_table: [Column<Fixed>; 1],
->>>>>>> 3575aabd
     pub execution: Box<ExecutionConfig<F>>,
     // External tables
     tx_table: TxTable,
@@ -443,11 +439,7 @@
         util::{unusable_rows, SubCircuit},
         witness::block_convert,
     };
-<<<<<<< HEAD
     use bus_mapping::{circuit_input_builder::CircuitsParams, mock::BlockData};
-=======
-    use bus_mapping::{circuit_input_builder::FixedCParams, mock::BlockData};
->>>>>>> 3575aabd
 
     use eth_types::{bytecode, geth_types::GethData};
     use halo2_proofs::{self, dev::MockProver, halo2curves::bn256::Fr};
