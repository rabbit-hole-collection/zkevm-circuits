//! Exponentiation verification circuit.

#[cfg(any(feature = "test", test, feature = "test-circuits"))]
mod dev;
pub(crate) mod param;
#[cfg(any(feature = "test", test))]
mod test;
#[cfg(any(feature = "test", test, feature = "test-circuits"))]
pub use dev::ExpCircuit as TestExpCircuit;

use crate::{
    evm_circuit::util::constraint_builder::BaseConstraintBuilder,
    table::{ExpTable, LookupTable},
    util::{Challenges, SubCircuit, SubCircuitConfig},
    witness,
};
use bus_mapping::circuit_input_builder::{ExpEvent, ExpStep};
use eth_types::{Field, ToScalar, U256};
use gadgets::{
    mul_add::{MulAddChip, MulAddConfig},
    util::{and, not, Expr},
};
use halo2_proofs::{
    circuit::{Layouter, Region, Value},
    plonk::{ConstraintSystem, Error, Selector},
    poly::Rotation,
};
<<<<<<< HEAD

use crate::{
    evm_circuit::util::constraint_builder::{BaseConstraintBuilder, ConstrainBuilderCommon},
    table::{ExpTable, LookupTable},
    util::{Challenges, SubCircuit, SubCircuitConfig},
    witness,
};

#[cfg(any(feature = "test", test, feature = "test-circuits"))]
use halo2_proofs::{circuit::SimpleFloorPlanner, plonk::Circuit};

/// The number of rows assigned for each step in an exponentiation trace.
pub const OFFSET_INCREMENT: usize = 7usize;
/// The number of rows required for the exponentiation table within the circuit
/// for each step.
pub const ROWS_PER_STEP: usize = 4usize;
/// The gate "verify all but the last step" at constraint "`base_limb[i]` is the
/// same across all steps" uses rotation 10 in `exp_table.base_limb` which is
/// enabled with `q_usable`, which in turn is enabled in all steps.  This means
/// this circuit requires these extra rows after the last enabled `q_usable`.
const UNUSABLE_EXP_ROWS: usize = 10usize;
=======
use param::*;
use std::{marker::PhantomData, ops::Add};
>>>>>>> 6b890d53

/// Layout for the Exponentiation circuit.
#[derive(Clone, Debug)]
pub struct ExpCircuitConfig<F> {
    /// Whether the row is enabled.
    pub q_usable: Selector,
    /// The Exponentiation circuit's table.
    pub exp_table: ExpTable,
    /// Multiplication gadget for verification of each step.
    pub mul_gadget: MulAddConfig<F>,
    /// Multiplication gadget to perform 2*n + k.
    pub parity_check: MulAddConfig<F>,
}

impl<F: Field> SubCircuitConfig<F> for ExpCircuitConfig<F> {
    type ConfigArgs = ExpTable;

    /// Return a new ExpCircuitConfig
    fn new(meta: &mut ConstraintSystem<F>, exp_table: Self::ConfigArgs) -> Self {
        let q_usable = meta.complex_selector();
        let mul_gadget = MulAddChip::configure(meta, |meta| {
            and::expr([
                meta.query_selector(q_usable),
                meta.query_fixed(exp_table.is_step, Rotation::cur()),
            ])
        });
        let parity_check = MulAddChip::configure(meta, |meta| {
            and::expr([
                meta.query_selector(q_usable),
                meta.query_fixed(exp_table.is_step, Rotation::cur()),
            ])
        });

        // multiplier <- 2^64
        let two = U256::from(2);
        let multiplier: F = two.pow(U256::from(64)).to_scalar().unwrap();

        meta.create_gate("verify all but the last step", |meta| {
            let mut cb = BaseConstraintBuilder::default();

            // base limbs MUST be the same across all steps. Since each step consumes 7 rows
            // (check MulAddChip), we check the current step's rotation `i`
            // against `i + 7`.
            for i in 0..4 {
                cb.require_equal(
                    "base_limb[i] is the same across all steps",
                    meta.query_advice(exp_table.base_limb, Rotation(i)),
                    meta.query_advice(exp_table.base_limb, Rotation(i + 7)),
                );
            }

            // We want to verify that the multiplication result from each step (of
            // exponentiation by squaring) is passed on as the first
            // multiplicand to the next step. Since the steps are assigned in
            // the reverse order, we have: a::cur == d::next.
            let (a_limb0, a_limb1, a_limb2, a_limb3) = mul_gadget.a_limbs_cur(meta);
            let a_lo_cur = a_limb0 + (a_limb1 * multiplier);
            let a_hi_cur = a_limb2 + (a_limb3 * multiplier);
            let (d_lo_next, d_hi_next) = mul_gadget.d_lo_hi_next(meta);
            cb.require_equal(
                "multiplication gadget => a::cur == d::next (lo)",
                a_lo_cur,
                d_lo_next,
            );
            cb.require_equal(
                "multiplication gadget => a::cur == d::next (hi)",
                a_hi_cur,
                d_hi_next,
            );

            // Identifier does not change over the steps of an exponentiation trace.
            cb.require_equal(
                "identifier does not change",
                meta.query_advice(exp_table.identifier, Rotation::cur()),
                meta.query_advice(exp_table.identifier, Rotation(7)),
            );

            cb.gate(and::expr([
                meta.query_selector(q_usable),
                meta.query_fixed(exp_table.is_step, Rotation::cur()),
                not::expr(meta.query_advice(exp_table.is_last, Rotation::cur())),
            ]))
        });

        meta.create_gate("verify all rows", |meta| {
            let mut cb = BaseConstraintBuilder::default();

            // is_step is boolean.
            cb.require_boolean(
                "is_step is boolean",
                meta.query_fixed(exp_table.is_step, Rotation::cur()),
            );

            // is_last is boolean.
            cb.require_boolean(
                "is_last is boolean",
                meta.query_advice(exp_table.is_last, Rotation::cur()),
            );

            cb.gate(meta.query_selector(q_usable))
        });

        meta.create_gate("verify all steps", |meta| {
            let mut cb = BaseConstraintBuilder::default();

            // For every step, the intermediate exponentiation MUST equal the result of
            // the corresponding multiplication.
            let (d_lo_cur, d_hi_cur) = mul_gadget.d_lo_hi_cur(meta);
            cb.require_equal(
                "intermediate exponentiation lo == mul_gadget.d_lo",
                meta.query_advice(exp_table.exponentiation_lo_hi, Rotation::cur()),
                d_lo_cur,
            );
            cb.require_equal(
                "intermediate exponentiation hi == mul_gadget.d_hi",
                meta.query_advice(exp_table.exponentiation_lo_hi, Rotation::next()),
                d_hi_cur,
            );

            // For every step, the MulAddChip's `c` MUST be 0, considering the equation `a *
            // b + c == d` applied ONLY for multiplication.
            let (c_lo_cur, c_hi_cur) = mul_gadget.c_lo_hi_cur(meta);
            cb.require_zero(
                "mul_gadget.c == 0 (lo)",
                c_lo_cur,
            );
            cb.require_zero(
                "mul_gadget.c == 0 (hi)",
                c_hi_cur,
            );

            // The odd/even assignment is boolean.
            let (is_odd, remainder_hi) = parity_check.c_lo_hi_cur(meta);
            cb.require_zero("is_odd is boolean (hi == 0)", remainder_hi);
            cb.require_boolean("is_odd is boolean (lo is boolean)", is_odd.clone());

            // There should be no overflow in the parity check mul gadget.
            cb.require_zero("no overflow in parity check mul gadget", parity_check.overflow.clone());

            // remainder == 1 => exponent is odd
            cb.condition(
                and::expr([
                    not::expr(meta.query_advice(exp_table.is_last, Rotation::cur())),
                    is_odd.clone(),
                ]), |cb| {
                cb.require_equal(
                    "intermediate_exponent::next == intermediate_exponent::cur - 1 (lo::next == lo::cur - 1)",
                    meta.query_advice(exp_table.exponent_lo_hi, Rotation(7)),
                    meta.query_advice(exp_table.exponent_lo_hi, Rotation(0)) - 1.expr(),
                );
                cb.require_equal(
                    "intermediate_exponent::next == intermediate_exponent::cur - 1 (hi::next == hi::cur)",
                    meta.query_advice(exp_table.exponent_lo_hi, Rotation(8)),
                    meta.query_advice(exp_table.exponent_lo_hi, Rotation(1)),
                );

                // base MUST equal b.
                let (b_limb0, b_limb1, b_limb2, b_limb3) = mul_gadget.b_limbs_cur(meta);
                let (base_limb0, base_limb1, base_limb2, base_limb3) = (
                    meta.query_advice(exp_table.base_limb, Rotation::cur()),
                    meta.query_advice(exp_table.base_limb, Rotation::next()),
                    meta.query_advice(exp_table.base_limb, Rotation(2)),
                    meta.query_advice(exp_table.base_limb, Rotation(3)),
                );
                cb.require_equal("exp_table.base_limbs[i] == mul_gadget.b[i]", base_limb0, b_limb0);
                cb.require_equal("exp_table.base_limbs[i] == mul_gadget.b[i]", base_limb1, b_limb1);
                cb.require_equal("exp_table.base_limbs[i] == mul_gadget.b[i]", base_limb2, b_limb2);
                cb.require_equal("exp_table.base_limbs[i] == mul_gadget.b[i]", base_limb3, b_limb3);
            });
            // remainder == 0 => exponent is even
            cb.condition(
                and::expr([
                    not::expr(meta.query_advice(exp_table.is_last, Rotation::cur())),
                    not::expr(is_odd),
                ]), |cb| {
                let (exponent_lo, exponent_hi) = parity_check.d_lo_hi_cur(meta);
                cb.require_equal(
                    "exponent::next == exponent::cur / 2 (equate cur lo)",
                    meta.query_advice(exp_table.exponent_lo_hi, Rotation(0)),
                    exponent_lo,
                );
                cb.require_equal(
                    "exponent::next == exponent::cur / 2 (equate cur hi)",
                    meta.query_advice(exp_table.exponent_lo_hi, Rotation(1)),
                    exponent_hi,
                );
                let (limb0, limb1, limb2, limb3) = parity_check.b_limbs_cur(meta);
                let exponent_next_lo = limb0 + (limb1 * multiplier);
                let exponent_next_hi = limb2 + (limb3 * multiplier);
                cb.require_equal(
                    "intermediate_exponent::next == intermediate_exponent::cur / 2 (equate next lo)",
                    meta.query_advice(exp_table.exponent_lo_hi, Rotation(7)),
                    exponent_next_lo,
                );
                cb.require_equal(
                    "intermediate_exponent::next == intermediate_exponent::cur / 2 (equate next hi)",
                    meta.query_advice(exp_table.exponent_lo_hi, Rotation(8)),
                    exponent_next_hi,
                );

                // a == b
                let (a_limb0, a_limb1, a_limb2, a_limb3) = mul_gadget.a_limbs_cur(meta);
                let (b_limb0, b_limb1, b_limb2, b_limb3) = mul_gadget.b_limbs_cur(meta);
                cb.require_equal("mul_gadget.a[i] == mul_gadget.b[i]", a_limb0, b_limb0);
                cb.require_equal("mul_gadget.a[i] == mul_gadget.b[i]", a_limb1, b_limb1);
                cb.require_equal("mul_gadget.a[i] == mul_gadget.b[i]", a_limb2, b_limb2);
                cb.require_equal("mul_gadget.a[i] == mul_gadget.b[i]", a_limb3, b_limb3);
            });

            // For the last step in the exponentiation operation's trace.
            cb.condition(meta.query_advice(exp_table.is_last, Rotation::cur()), |cb| {
                cb.require_equal(
                    "if is_last is True: intermediate_exponent == 2 (lo == 2)",
                    meta.query_advice(exp_table.exponent_lo_hi, Rotation::cur()),
                    2.expr(),
                );
                cb.require_zero(
                    "if is_last is True: intermediate_exponent == 2 (hi == 0)",
                    meta.query_advice(exp_table.exponent_lo_hi, Rotation::next()),
                );
                // a == b == base
                let (a_limb0, a_limb1, a_limb2, a_limb3) = mul_gadget.a_limbs_cur(meta);
                let (b_limb0, b_limb1, b_limb2, b_limb3) = mul_gadget.b_limbs_cur(meta);
                let (base_limb0, base_limb1, base_limb2, base_limb3) = (
                    meta.query_advice(exp_table.base_limb, Rotation::cur()),
                    meta.query_advice(exp_table.base_limb, Rotation::next()),
                    meta.query_advice(exp_table.base_limb, Rotation(2)),
                    meta.query_advice(exp_table.base_limb, Rotation(3)),
                );
                cb.require_equal("if is_last is True: base == a", base_limb0.clone(), a_limb0);
                cb.require_equal("if is_last is True: base == a", base_limb1.clone(), a_limb1);
                cb.require_equal("if is_last is True: base == a", base_limb2.clone(), a_limb2);
                cb.require_equal("if is_last is True: base == a", base_limb3.clone(), a_limb3);
                cb.require_equal("if is_last is True: base == b", base_limb0, b_limb0);
                cb.require_equal("if is_last is True: base == b", base_limb1, b_limb1);
                cb.require_equal("if is_last is True: base == b", base_limb2, b_limb2);
                cb.require_equal("if is_last is True: base == b", base_limb3, b_limb3);
            });

            cb.gate(and::expr([
                meta.query_selector(q_usable),
                meta.query_fixed(exp_table.is_step, Rotation::cur()),
            ]))
        });

        exp_table.annotate_columns(meta);

        Self {
            q_usable,
            exp_table,
            mul_gadget,
            parity_check,
        }
    }
}

impl<F: Field> ExpCircuitConfig<F> {
    /// Assign witness to the exponentiation circuit.
    pub fn assign_exp_events(
        &self,
        layouter: &mut impl Layouter<F>,
        exp_events: &[ExpEvent],
        max_exp_steps: usize,
    ) -> Result<(), Error> {
        let max_exp_rows = max_exp_steps * OFFSET_INCREMENT;
        debug_assert!(
            Self::min_num_rows(exp_events) <= max_exp_rows,
            "insufficient rows to populate the exponentiation trace"
        );

        let mut mul_chip = MulAddChip::construct(self.mul_gadget.clone());
        let mut parity_check_chip = MulAddChip::construct(self.parity_check.clone());

        layouter.assign_region(
            || "exponentiation circuit",
            |mut region| {
                mul_chip.annotate_columns_in_region(&mut region, "EXP_mul");
                parity_check_chip.annotate_columns_in_region(&mut region, "EXP_parity_check");
                self.exp_table.annotate_columns_in_region(&mut region);

                let mut offset = 0;
                for exp_event in exp_events.iter() {
                    self.assign_exp_event(
                        &mut region,
                        &mut offset,
                        exp_event,
                        &mut mul_chip,
                        &mut parity_check_chip,
                    )?;
                }

                // Fill the rest of the circuit with valid rows to achieve a constant assignment
                // to the q_usable fixed column.
                let pad_exp_event = ExpEvent::default();
                while offset + OFFSET_INCREMENT <= max_exp_rows - UNUSABLE_EXP_ROWS {
                    self.assign_exp_event(
                        &mut region,
                        &mut offset,
                        &pad_exp_event,
                        &mut mul_chip,
                        &mut parity_check_chip,
                    )?;
                }

                // Fill extra unused rows required by the rotations at the last `q_enable`.
                self.assign_unused_rows(&mut region, offset)?;
                Ok(())
            },
        )
    }

    fn assign_exp_event(
        &self,
        region: &mut Region<F>,
        offset: &mut usize,
        exp_event: &ExpEvent,
        mul_chip: &mut MulAddChip<F>,
        parity_check_chip: &mut MulAddChip<F>,
    ) -> Result<(), Error> {
        let mut exponent = exp_event.exponent;
        for (step, step_assignments) in exp_event
            .steps
            .iter()
            .rev()
            .zip(ExpTable::assignments::<F>(exp_event).chunks_exact(OFFSET_INCREMENT))
        {
            // assign everything except the exp table.
            self.assign_step(
                region,
                *offset,
                &mut exponent,
                step,
                mul_chip,
                parity_check_chip,
            )?;
            // assign exp table.
            for (i, assignment) in step_assignments.iter().enumerate() {
                for (column, value) in <ExpTable as LookupTable<F>>::advice_columns(&self.exp_table)
                    .iter()
                    .zip(assignment)
                {
                    region.assign_advice(
                        || format!("exp circuit: {:?}: {}", *column, *offset + i),
                        *column,
                        *offset + i,
                        || Value::known(*value),
                    )?;
                }
            }
            region.assign_fixed(
                || format!("exp_circuit: {:?}: {}", self.exp_table.is_step, offset),
                self.exp_table.is_step,
                *offset,
                || Value::known(F::one()),
            )?;
            for i in 1..OFFSET_INCREMENT {
                region.assign_fixed(
                    || format!("exp_circuit: {:?}: {}", self.exp_table.is_step, *offset + i),
                    self.exp_table.is_step,
                    *offset + i,
                    || Value::known(F::zero()),
                )?;
            }
            // mul_chip has 7 rows, exp_table has 4 rows. So we increment the offset by
            // the maximum number of rows taken up by any gadget within the
            // exponentiation circuit.
            *offset += OFFSET_INCREMENT;
        }
        Ok(())
    }

    fn assign_step(
        &self,
        region: &mut Region<F>,
        offset: usize,
        exponent: &mut U256,
        step: &ExpStep,
        mul_chip: &mut MulAddChip<F>,
        parity_check_chip: &mut MulAddChip<F>,
    ) -> Result<(), Error> {
        let two = U256::from(2);
        let (exponent_div2, remainder) = exponent.div_mod(two);

        for i in 0..OFFSET_INCREMENT {
            self.q_usable.enable(region, offset + i)?;
        }
        mul_chip.assign(region, offset, [step.a, step.b, U256::zero(), step.d])?;
        parity_check_chip.assign(region, offset, [two, exponent_div2, remainder, *exponent])?;

        // update reducing exponent
        if remainder.is_zero() {
            // exponent is even
            *exponent = exponent_div2;
        } else {
            // exponent is odd
            *exponent = *exponent - 1;
        }
        Ok(())
    }

    fn assign_unused_rows(&self, region: &mut Region<'_, F>, offset: usize) -> Result<(), Error> {
        let mut all_columns = <ExpTable as LookupTable<F>>::advice_columns(&self.exp_table);
        all_columns.extend_from_slice(&[
            self.mul_gadget.col0,
            self.mul_gadget.col1,
            self.mul_gadget.col2,
            self.mul_gadget.col3,
            self.mul_gadget.col4,
            self.parity_check.col0,
            self.parity_check.col1,
            self.parity_check.col2,
            self.parity_check.col3,
            self.parity_check.col4,
        ]);
        for i in 0..UNUSABLE_EXP_ROWS {
            for column in &all_columns {
                region.assign_advice(
                    || format!("unused rows: {}", offset + i),
                    *column,
                    offset + i,
                    || Value::known(F::zero()),
                )?;
            }
            region.assign_fixed(
                || format!("unused rows: {}", offset + i),
                self.exp_table.is_step,
                offset + i,
                || Value::known(F::zero()),
            )?;
        }

        Ok(())
    }

    fn min_num_rows(exp_events: &[ExpEvent]) -> usize {
        exp_events
            .iter()
            .map(|e| e.steps.len() * OFFSET_INCREMENT)
            .sum::<usize>()
            .add(UNUSABLE_EXP_ROWS)
    }
}

/// ExpCircuit
#[derive(Default, Clone, Debug)]
pub struct ExpCircuit<F> {
    /// Exp events
    pub exp_events: Vec<ExpEvent>,
    /// Max number of rows in exp circuit
    pub max_exp_rows: usize,
    _marker: PhantomData<F>,
}

impl<F: Field> ExpCircuit<F> {
    /// Return a new ExpCircuit
    pub fn new(exp_events: Vec<ExpEvent>, max_exp_rows: usize) -> Self {
        Self {
            exp_events,
            max_exp_rows,
            _marker: PhantomData::default(),
        }
    }
}

impl<F: Field> SubCircuit<F> for ExpCircuit<F> {
    type Config = ExpCircuitConfig<F>;

    fn new_from_block(block: &witness::Block<F>) -> Self {
        // Hardcoded to pass unit tests for now. In the future, insert:
        // "block.circuits_params.max_exp_rows"
        Self::new(
            block.exp_events.clone(),
            block.circuits_params.max_exp_steps,
        )
    }

    /// Return the minimum number of rows required to prove the block
    fn min_num_rows_block(block: &witness::Block<F>) -> (usize, usize) {
        (
            Self::Config::min_num_rows(&block.exp_events),
            block.circuits_params.max_exp_steps,
        )
    }

    /// Make the assignments to the ExpCircuit
    fn synthesize_sub(
        &self,
        config: &Self::Config,
        _challenges: &Challenges<Value<F>>,
        layouter: &mut impl Layouter<F>,
    ) -> Result<(), Error> {
        config.assign_exp_events(layouter, &self.exp_events, self.max_exp_rows)
    }
}<|MERGE_RESOLUTION|>--- conflicted
+++ resolved
@@ -25,17 +25,9 @@
     plonk::{ConstraintSystem, Error, Selector},
     poly::Rotation,
 };
-<<<<<<< HEAD
-
-use crate::{
-    evm_circuit::util::constraint_builder::{BaseConstraintBuilder, ConstrainBuilderCommon},
-    table::{ExpTable, LookupTable},
-    util::{Challenges, SubCircuit, SubCircuitConfig},
-    witness,
-};
-
-#[cfg(any(feature = "test", test, feature = "test-circuits"))]
-use halo2_proofs::{circuit::SimpleFloorPlanner, plonk::Circuit};
+
+use crate::evm_circuit::util::constraint_builder::ConstrainBuilderCommon;
+use std::{marker::PhantomData, ops::Add};
 
 /// The number of rows assigned for each step in an exponentiation trace.
 pub const OFFSET_INCREMENT: usize = 7usize;
@@ -47,10 +39,6 @@
 /// enabled with `q_usable`, which in turn is enabled in all steps.  This means
 /// this circuit requires these extra rows after the last enabled `q_usable`.
 const UNUSABLE_EXP_ROWS: usize = 10usize;
-=======
-use param::*;
-use std::{marker::PhantomData, ops::Add};
->>>>>>> 6b890d53
 
 /// Layout for the Exponentiation circuit.
 #[derive(Clone, Debug)]
