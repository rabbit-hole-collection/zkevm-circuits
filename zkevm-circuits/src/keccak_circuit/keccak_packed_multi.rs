<<<<<<< HEAD
use super::util::{
    extract_field, get_num_bits_per_lookup, load_lookup_table, load_normalize_table,
    load_pack_table, CHI_BASE_LOOKUP_TABLE, NUM_ROUNDS,
};
use crate::evm_circuit::util::{not, rlc};
use crate::keccak_circuit::util::{
    compose_rlc, field_xor, get_absorb_positions, into_bits, pack, pack_u64, pack_with_base,
    rotate, scatter, target_part_sizes, to_bytes, unpack, NUM_BYTES_PER_WORD, NUM_WORDS_TO_ABSORB,
    NUM_WORDS_TO_SQUEEZE, RATE, RATE_IN_BITS, RHO_MATRIX, ROUND_CST,
};
use crate::table::KeccakTable;
use crate::util::{Challenges, SubCircuit, SubCircuitConfig};
use crate::witness;
use crate::{evm_circuit::util::constraint_builder::BaseConstraintBuilder, util::Expr};
=======
use super::{cell_manager::*, param::*, util::*};
use crate::evm_circuit::util::rlc;
use crate::util::Challenges;
>>>>>>> f834e61e
use eth_types::Field;
use halo2_proofs::arithmetic::FieldExt;
use halo2_proofs::{
    circuit::Value,
    plonk::{Error, Expression},
};
<<<<<<< HEAD
use log::{debug, trace};
use rayon::iter::IntoParallelRefIterator;
use rayon::prelude::ParallelIterator;
use std::{env::var, marker::PhantomData, vec};

#[cfg(feature = "onephase")]
use halo2_proofs::plonk::FirstPhase as SecondPhase;
#[cfg(not(feature = "onephase"))]
use halo2_proofs::plonk::SecondPhase;

const MAX_DEGREE: usize = 9;
const ABSORB_LOOKUP_RANGE: usize = 3;
const THETA_C_LOOKUP_RANGE: usize = 6;
const RHO_PI_LOOKUP_RANGE: usize = 4;
const CHI_BASE_LOOKUP_RANGE: usize = 5;
=======
use log::debug;
use std::{env::var, vec};
>>>>>>> f834e61e

pub(crate) fn get_num_rows_per_round() -> usize {
    var("KECCAK_ROWS")
        .unwrap_or_else(|_| "12".to_string())
        .parse()
        .expect("Cannot parse KECCAK_ROWS env var as usize")
}

pub(crate) fn get_num_bits_per_absorb_lookup() -> usize {
    get_num_bits_per_lookup(ABSORB_LOOKUP_RANGE)
}

pub(crate) fn get_num_bits_per_theta_c_lookup() -> usize {
    get_num_bits_per_lookup(THETA_C_LOOKUP_RANGE)
}

pub(crate) fn get_num_bits_per_rho_pi_lookup() -> usize {
    get_num_bits_per_lookup(CHI_BASE_LOOKUP_RANGE.max(RHO_PI_LOOKUP_RANGE))
}

pub(crate) fn get_num_bits_per_base_chi_lookup() -> usize {
    get_num_bits_per_lookup(CHI_BASE_LOOKUP_RANGE.max(RHO_PI_LOOKUP_RANGE))
}

/// AbsorbData
#[derive(Clone, Default, Debug, PartialEq)]
pub(crate) struct AbsorbData<F: Field> {
    pub(crate) from: F,
    pub(crate) absorb: F,
    pub(crate) result: F,
}

/// SqueezeData
#[derive(Clone, Default, Debug, PartialEq)]
pub(crate) struct SqueezeData<F: Field> {
    packed: F,
}

/// KeccakRow
#[derive(Clone, Debug)]
<<<<<<< HEAD
pub struct KeccakRow<F: Field> {
    q_enable: bool,
    q_round: bool,
    q_absorb: bool,
    q_round_last: bool,
    q_padding: bool,
    q_padding_last: bool,
    round_cst: F,
    is_final: bool,
    cell_values: Vec<F>,
    length: usize,
    data_rlc: Value<F>,
    hash_rlc: Value<F>,
=======
pub(crate) struct KeccakRow<F: Field> {
    pub(crate) q_enable: bool,
    pub(crate) q_round: bool,
    pub(crate) q_absorb: bool,
    pub(crate) q_round_last: bool,
    pub(crate) q_padding: bool,
    pub(crate) q_padding_last: bool,
    pub(crate) round_cst: F,
    pub(crate) is_final: bool,
    pub(crate) cell_values: Vec<F>,
    pub(crate) length: usize,
    pub(crate) data_rlc: Value<F>,
    pub(crate) hash_rlc: Value<F>,
>>>>>>> f834e61e
}

/// Part
#[derive(Clone, Debug)]
pub(crate) struct Part<F: Field> {
    pub(crate) cell: Cell<F>,
    pub(crate) expr: Expression<F>,
    pub(crate) num_bits: usize,
}

/// Part Value
#[derive(Clone, Copy, Debug)]
pub(crate) struct PartValue<F: Field> {
    pub(crate) value: F,
    pub(crate) rot: i32,
    pub(crate) num_bits: usize,
}

#[derive(Clone, Debug)]
pub(crate) struct KeccakRegion<F> {
    pub(crate) rows: Vec<Vec<F>>,
}

impl<F: FieldExt> KeccakRegion<F> {
    pub(crate) fn new() -> Self {
        Self { rows: Vec::new() }
    }

    pub(crate) fn assign(&mut self, column: usize, offset: usize, value: F) {
        while offset >= self.rows.len() {
            self.rows.push(Vec::new());
        }
        let row = &mut self.rows[offset];
        while column >= row.len() {
            row.push(F::zero());
        }
        row[column] = value;
    }
}

<<<<<<< HEAD
#[derive(Clone, Debug)]
pub(crate) struct Cell<F> {
    expression: Expression<F>,
    column_expression: Expression<F>,
    column: Option<Column<Advice>>,
    column_idx: usize,
    rotation: i32,
}

impl<F: FieldExt> Cell<F> {
    pub(crate) fn new(
        meta: &mut VirtualCells<F>,
        column: Column<Advice>,
        column_idx: usize,
        rotation: i32,
    ) -> Self {
        Self {
            expression: meta.query_advice(column, Rotation(rotation)),
            column_expression: meta.query_advice(column, Rotation::cur()),
            column: Some(column),
            column_idx,
            rotation,
        }
    }

    pub(crate) fn new_value(column_idx: usize, rotation: i32) -> Self {
        Self {
            expression: 0.expr(),
            column_expression: 0.expr(),
            column: None,
            column_idx,
            rotation,
        }
    }

    pub(crate) fn at_offset(&self, meta: &mut ConstraintSystem<F>, offset: i32) -> Self {
        let mut expression = 0.expr();
        meta.create_gate("Query cell", |meta| {
            expression = meta.query_advice(self.column.unwrap(), Rotation(self.rotation + offset));
            vec![0.expr()]
        });

        Self {
            expression,
            column_expression: self.column_expression.clone(),
            column: self.column,
            column_idx: self.column_idx,
            rotation: self.rotation + offset,
        }
    }

    pub(crate) fn assign(&self, region: &mut KeccakRegion<F>, offset: i32, value: F) {
        region.assign(
            self.column_idx,
            ((offset as i32) + self.rotation) as usize,
            value,
        );
    }

    pub(crate) fn assign_value(&self, region: &mut KeccakRegion<F>, offset: i32, value: Value<F>) {
        // This is really ugly. But since there's no way to easily adapt the CellManager
        // API customized for this impl specifically, for now I'm opening the
        // value and extracting it. Once https://github.com/privacy-scaling-explorations/zkevm-circuits/issues/933 is resolved,
        // this shouldn't be needed.
        let value_f = extract_field(value);

        region.assign(
            self.column_idx,
            ((offset as i32) + self.rotation) as usize,
            value_f,
        );
    }
}

impl<F: FieldExt> Expr<F> for Cell<F> {
    fn expr(&self) -> Expression<F> {
        self.expression.clone()
    }
}

impl<F: FieldExt> Expr<F> for &Cell<F> {
    fn expr(&self) -> Expression<F> {
        self.expression.clone()
    }
}

/// CellColumn
#[derive(Clone, Debug)]
pub(crate) struct CellColumn<F> {
    advice: Column<Advice>,
    expr: Expression<F>,
}

/// CellManager
#[derive(Clone, Debug)]
pub(crate) struct CellManager<F> {
    height: usize,
    columns: Vec<CellColumn<F>>,
    rows: Vec<usize>,
    num_unused_cells: usize,
}

impl<F: FieldExt> CellManager<F> {
    pub(crate) fn new(height: usize) -> Self {
        Self {
            height,
            columns: Vec::new(),
            rows: vec![0; height],
            num_unused_cells: 0,
        }
    }

    pub(crate) fn query_cell(&mut self, meta: &mut ConstraintSystem<F>) -> Cell<F> {
        let (row_idx, column_idx) = self.get_position();
        self.query_cell_at_pos(meta, row_idx as i32, column_idx)
    }

    pub(crate) fn query_cell_at_row(
        &mut self,
        meta: &mut ConstraintSystem<F>,
        row_idx: i32,
    ) -> Cell<F> {
        let column_idx = self.rows[row_idx as usize];
        self.rows[row_idx as usize] += 1;
        self.query_cell_at_pos(meta, row_idx, column_idx)
    }

    pub(crate) fn query_cell_at_pos(
        &mut self,
        meta: &mut ConstraintSystem<F>,
        row_idx: i32,
        column_idx: usize,
    ) -> Cell<F> {
        let column = if column_idx < self.columns.len() {
            self.columns[column_idx].advice
        } else {
            let advice = meta.advice_column_in(SecondPhase);
            let mut expr = 0.expr();
            meta.create_gate("Query column", |meta| {
                expr = meta.query_advice(advice, Rotation::cur());
                vec![0.expr()]
            });
            self.columns.push(CellColumn { advice, expr });
            advice
        };

        let mut cells = Vec::new();
        meta.create_gate("Query cell", |meta| {
            cells.push(Cell::new(meta, column, column_idx, row_idx));
            vec![0.expr()]
        });
        cells[0].clone()
    }

    pub(crate) fn query_cell_value(&mut self) -> Cell<F> {
        let (row_idx, column_idx) = self.get_position();
        self.query_cell_value_at_pos(row_idx as i32, column_idx)
    }

    pub(crate) fn query_cell_value_at_row(&mut self, row_idx: i32) -> Cell<F> {
        let column_idx = self.rows[row_idx as usize];
        self.rows[row_idx as usize] += 1;
        self.query_cell_value_at_pos(row_idx, column_idx)
    }

    pub(crate) fn query_cell_value_at_pos(&mut self, row_idx: i32, column_idx: usize) -> Cell<F> {
        Cell::new_value(column_idx, row_idx)
    }

    fn get_position(&mut self) -> (usize, usize) {
        let mut best_row_idx = 0usize;
        let mut best_row_pos = 100000usize;
        for (row_idx, row) in self.rows.iter().enumerate() {
            if *row < best_row_pos {
                best_row_pos = *row;
                best_row_idx = row_idx;
            }
        }
        self.rows[best_row_idx] += 1;
        (best_row_idx, best_row_pos)
    }

    pub(crate) fn get_width(&self) -> usize {
        self.rows.iter().cloned().max().unwrap()
    }

    pub(crate) fn start_region(&mut self) -> usize {
        // Make sure all rows start at the same column
        let width = self.get_width();
        for row in self.rows.iter_mut() {
            self.num_unused_cells += width - *row;
            *row = width;
        }
        width
    }

    pub(crate) fn columns(&self) -> &[CellColumn<F>] {
        &self.columns
    }

    pub(crate) fn get_num_unused_cells(&self) -> usize {
        self.num_unused_cells
    }
}

/// KeccakConfig
#[derive(Clone, Debug)]
pub struct KeccakCircuitConfig<F> {
    q_enable: Column<Fixed>,
    q_first: Column<Fixed>,
    q_round: Column<Fixed>,
    q_absorb: Column<Fixed>,
    q_round_last: Column<Fixed>,
    q_padding: Column<Fixed>,
    q_padding_last: Column<Fixed>,
    /// The columns for other circuits to lookup Keccak hash results
    pub keccak_table: KeccakTable,
    cell_manager: CellManager<F>,
    round_cst: Column<Fixed>,
    normalize_3: [TableColumn; 2],
    normalize_4: [TableColumn; 2],
    normalize_6: [TableColumn; 2],
    chi_base_table: [TableColumn; 2],
    pack_table: [TableColumn; 2],
    _marker: PhantomData<F>,
}

/// KeccakCircuit
#[derive(Default, Clone, Debug)]
pub struct KeccakCircuit<F: Field> {
    inputs: Vec<Vec<u8>>,
    num_rows: Option<usize>,
    _marker: PhantomData<F>,
}

impl<F: Field> SubCircuit<F> for KeccakCircuit<F> {
    type Config = KeccakCircuitConfig<F>;

    /// The `block.circuits_params.keccak_padding` parmeter, when enabled, sets
    /// up the circuit to support a fixed number of permutations/keccak_f's,
    /// independently of the permutations required by `inputs`.
    fn new_from_block(block: &witness::Block<F>) -> Self {
        Self::new(
            block.circuits_params.keccak_padding,
            block.keccak_inputs.clone(),
        )
    }

    /// Return the minimum number of rows required to prove the block
    fn min_num_rows_block(block: &witness::Block<F>) -> (usize, usize) {
        let rows_per_chunk = (NUM_ROUNDS + 1) * get_num_rows_per_round();
        let bytes_len_sum = block
            .keccak_inputs
            .iter()
            .map(|bytes| bytes.len())
            .sum::<usize>();
        let chunk_num = block
            .keccak_inputs
            .iter()
            .map(|bytes| (bytes.len() as f64 / 136.0).ceil() as usize)
            .sum::<usize>();
        log::debug!(
            "keccak rows needed: {}x{}({}/136)={}",
            rows_per_chunk,
            chunk_num,
            bytes_len_sum,
            rows_per_chunk * chunk_num
        );
        (
            rows_per_chunk * chunk_num,
            block.circuits_params.keccak_padding.unwrap_or_default(),
        )
    }

    /// Make the assignments to the KeccakCircuit
    fn synthesize_sub(
        &self,
        config: &Self::Config,
        challenges: &Challenges<Value<F>>,
        layouter: &mut impl Layouter<F>,
    ) -> Result<(), Error> {
        config.load_aux_tables(layouter)?;
        let witness = self.generate_witness(*challenges);
        config.assign(layouter, witness.as_slice())
    }
}

#[cfg(any(feature = "test", test))]
impl<F: Field> Circuit<F> for KeccakCircuit<F> {
    type Config = (KeccakCircuitConfig<F>, Challenges);
    type FloorPlanner = SimpleFloorPlanner;

    fn without_witnesses(&self) -> Self {
        Self::default()
    }

    fn configure(meta: &mut ConstraintSystem<F>) -> Self::Config {
        let keccak_table = KeccakTable::construct(meta);
        let challenges = Challenges::construct(meta);

        let config = {
            let challenges = challenges.exprs(meta);
            KeccakCircuitConfig::new(
                meta,
                KeccakCircuitConfigArgs {
                    keccak_table,
                    challenges,
                },
            )
        };
        (config, challenges)
    }

    fn synthesize(
        &self,
        (config, challenges): Self::Config,
        mut layouter: impl Layouter<F>,
    ) -> Result<(), Error> {
        let challenges = challenges.values(&layouter);
        self.synthesize_sub(&config, &challenges, &mut layouter)
    }
}

impl<F: Field> KeccakCircuit<F> {
    /// Creates a new circuit instance
    pub fn new(num_rows: Option<usize>, inputs: Vec<Vec<u8>>) -> Self {
        KeccakCircuit {
            inputs,
            num_rows,
            _marker: PhantomData,
        }
    }

    /// The number of keccak_f's that can be done in this circuit
    pub fn capacity(&self) -> Option<usize> {
        // Subtract two for unusable rows
        self.num_rows.map(|num_rows| {
            (num_rows / ((NUM_ROUNDS + 1) * get_num_rows_per_round()))
                .checked_sub(2)
                .unwrap_or_default()
        })
    }

    /// Sets the witness using the data to be hashed
    pub(crate) fn generate_witness(&self, challenges: Challenges<Value<F>>) -> Vec<KeccakRow<F>> {
        multi_keccak(self.inputs.as_slice(), challenges, self.capacity())
            .expect("Too many inputs for given capacity")
    }
}

=======
>>>>>>> f834e61e
/// Recombines parts back together
pub(crate) mod decode {
    use super::{Part, PartValue};
<<<<<<< HEAD
    use crate::keccak_circuit::util::BIT_COUNT;
=======
    use crate::keccak_circuit::param::BIT_SIZE;
>>>>>>> f834e61e
    use crate::util::Expr;
    use eth_types::Field;
    use halo2_proofs::plonk::Expression;

    pub(crate) fn expr<F: Field>(parts: Vec<Part<F>>) -> Expression<F> {
        parts.iter().rev().fold(0.expr(), |acc, part| {
            acc * F::from(1u64 << (BIT_COUNT * part.num_bits)) + part.expr.clone()
        })
    }

    pub(crate) fn value<F: Field>(parts: Vec<PartValue<F>>) -> F {
        parts.iter().rev().fold(F::zero(), |acc, part| {
            acc * F::from(1u64 << (BIT_COUNT * part.num_bits)) + part.value
        })
    }
}

/// Splits a word into parts
pub(crate) mod split {
    use super::{decode, CellManager, KeccakRegion, Part, PartValue};
    use crate::keccak_circuit::util::{pack, pack_part, unpack, WordParts};
    use crate::{evm_circuit::util::constraint_builder::BaseConstraintBuilder, util::Expr};
    use eth_types::Field;
    use halo2_proofs::plonk::{ConstraintSystem, Expression};

    #[allow(clippy::too_many_arguments)]
    pub(crate) fn expr<F: Field>(
        meta: &mut ConstraintSystem<F>,
        cell_manager: &mut CellManager<F>,
        cb: &mut BaseConstraintBuilder<F>,
        input: Expression<F>,
        rot: usize,
        target_part_size: usize,
        normalize: bool,
        row: Option<usize>,
    ) -> Vec<Part<F>> {
        let mut parts = Vec::new();
        let word = WordParts::new(target_part_size, rot, normalize);
        for word_part in word.parts {
            let cell = if let Some(row) = row {
                cell_manager.query_cell_at_row(meta, row as i32)
            } else {
                cell_manager.query_cell(meta)
            };
            parts.push(Part {
                num_bits: word_part.bits.len(),
                cell: cell.clone(),
                expr: cell.expr(),
            });
        }
        // Input parts need to equal original input expression
        cb.require_equal("split", decode::expr(parts.clone()), input);
        parts
    }

    pub(crate) fn value<F: Field>(
        cell_manager: &mut CellManager<F>,
        region: &mut KeccakRegion<F>,
        input: F,
        rot: usize,
        target_part_size: usize,
        normalize: bool,
        row: Option<usize>,
    ) -> Vec<PartValue<F>> {
        let input_bits = unpack(input);
        debug_assert_eq!(pack::<F>(&input_bits), input);
        let mut parts = Vec::new();
        let word = WordParts::new(target_part_size, rot, normalize);
        for word_part in word.parts {
            let value = pack_part(&input_bits, &word_part);
            let cell = if let Some(row) = row {
                cell_manager.query_cell_value_at_row(row as i32)
            } else {
                cell_manager.query_cell_value()
            };
            cell.assign(region, 0, F::from(value));
            parts.push(PartValue {
                num_bits: word_part.bits.len(),
                rot: cell.rotation,
                value: F::from(value),
            });
        }
        debug_assert_eq!(decode::value(parts.clone()), input);
        parts
    }
}

// Split into parts, but storing the parts in a specific way to have the same
// table layout in `output_cells` regardless of rotation.
pub(crate) mod split_uniform {
    use super::{decode, target_part_sizes, Cell, CellManager, KeccakRegion, Part, PartValue};
<<<<<<< HEAD
    use crate::keccak_circuit::util::{
        pack, pack_part, rotate, rotate_rev, unpack, WordParts, BIT_COUNT,
    };
=======
    use crate::keccak_circuit::util::{pack, pack_part, rotate, rotate_rev, unpack, WordParts};
    use crate::keccak_circuit::BIT_SIZE;
>>>>>>> f834e61e
    use crate::{evm_circuit::util::constraint_builder::BaseConstraintBuilder, util::Expr};
    use eth_types::Field;
    use halo2_proofs::plonk::{ConstraintSystem, Expression};

    #[allow(clippy::too_many_arguments)]
    pub(crate) fn expr<F: Field>(
        meta: &mut ConstraintSystem<F>,
        output_cells: &[Cell<F>],
        cell_manager: &mut CellManager<F>,
        cb: &mut BaseConstraintBuilder<F>,
        input: Expression<F>,
        rot: usize,
        target_part_size: usize,
        normalize: bool,
    ) -> Vec<Part<F>> {
        let mut input_parts = Vec::new();
        let mut output_parts = Vec::new();
        let word = WordParts::new(target_part_size, rot, normalize);

        let word = rotate(word.parts, rot, target_part_size);

        let target_sizes = target_part_sizes(target_part_size);
        let mut word_iter = word.iter();
        let mut counter = 0;
        while let Some(word_part) = word_iter.next() {
            if word_part.bits.len() == target_sizes[counter] {
                // Input and output part are the same
                let part = Part {
                    num_bits: target_sizes[counter],
                    cell: output_cells[counter].clone(),
                    expr: output_cells[counter].expr(),
                };
                input_parts.push(part.clone());
                output_parts.push(part);
                counter += 1;
            } else if let Some(extra_part) = word_iter.next() {
                // The two parts combined need to have the expected combined length
                debug_assert_eq!(
                    word_part.bits.len() + extra_part.bits.len(),
                    target_sizes[counter]
                );

                // Needs two cells here to store the parts
                // These still need to be range checked elsewhere!
                let part_a = cell_manager.query_cell(meta);
                let part_b = cell_manager.query_cell(meta);

                // Make sure the parts combined equal the value in the uniform output
                let expr = part_a.expr()
                    + part_b.expr() * F::from(1u64 << (BIT_COUNT * word_part.bits.len()));
                cb.require_equal("rot part", expr, output_cells[counter].expr());

                // Input needs the two parts because it needs to be able to undo the rotation
                input_parts.push(Part {
                    num_bits: word_part.bits.len(),
                    cell: part_a.clone(),
                    expr: part_a.expr(),
                });
                input_parts.push(Part {
                    num_bits: extra_part.bits.len(),
                    cell: part_b.clone(),
                    expr: part_b.expr(),
                });
                // Output only has the combined cell
                output_parts.push(Part {
                    num_bits: target_sizes[counter],
                    cell: output_cells[counter].clone(),
                    expr: output_cells[counter].expr(),
                });
                counter += 1;
            } else {
                unreachable!();
            }
        }
        let input_parts = rotate_rev(input_parts, rot, target_part_size);
        // Input parts need to equal original input expression
        cb.require_equal("split", decode::expr(input_parts), input);
        // Uniform output
        output_parts
    }

    pub(crate) fn value<F: Field>(
        output_cells: &[Cell<F>],
        cell_manager: &mut CellManager<F>,
        region: &mut KeccakRegion<F>,
        input: F,
        rot: usize,
        target_part_size: usize,
        normalize: bool,
    ) -> Vec<PartValue<F>> {
        let input_bits = unpack(input);
        debug_assert_eq!(pack::<F>(&input_bits), input);

        let mut input_parts = Vec::new();
        let mut output_parts = Vec::new();
        let word = WordParts::new(target_part_size, rot, normalize);

        let word = rotate(word.parts, rot, target_part_size);

        let target_sizes = target_part_sizes(target_part_size);
        let mut word_iter = word.iter();
        let mut counter = 0;
        while let Some(word_part) = word_iter.next() {
            if word_part.bits.len() == target_sizes[counter] {
                let value = pack_part(&input_bits, word_part);
                output_cells[counter].assign(region, 0, F::from(value));
                input_parts.push(PartValue {
                    num_bits: word_part.bits.len(),
                    rot: output_cells[counter].rotation,
                    value: F::from(value),
                });
                output_parts.push(PartValue {
                    num_bits: word_part.bits.len(),
                    rot: output_cells[counter].rotation,
                    value: F::from(value),
                });
                counter += 1;
            } else if let Some(extra_part) = word_iter.next() {
                debug_assert_eq!(
                    word_part.bits.len() + extra_part.bits.len(),
                    target_sizes[counter]
                );

                let part_a = cell_manager.query_cell_value();
                let part_b = cell_manager.query_cell_value();

                let value_a = pack_part(&input_bits, word_part);
                let value_b = pack_part(&input_bits, extra_part);

                part_a.assign(region, 0, F::from(value_a));
                part_b.assign(region, 0, F::from(value_b));

                let value = value_a + value_b * (1u64 << (BIT_COUNT * word_part.bits.len()));

                output_cells[counter].assign(region, 0, F::from(value));

                input_parts.push(PartValue {
                    num_bits: word_part.bits.len(),
                    value: F::from(value_a),
                    rot: part_a.rotation,
                });
                input_parts.push(PartValue {
                    num_bits: extra_part.bits.len(),
                    value: F::from(value_b),
                    rot: part_b.rotation,
                });
                output_parts.push(PartValue {
                    num_bits: target_sizes[counter],
                    value: F::from(value),
                    rot: output_cells[counter].rotation,
                });
                counter += 1;
            } else {
                unreachable!();
            }
        }
        let input_parts = rotate_rev(input_parts, rot, target_part_size);
        debug_assert_eq!(decode::value(input_parts), input);
        output_parts
    }
}

// Transform values using a lookup table
pub(crate) mod transform {
    use super::{transform_to, CellManager, KeccakRegion, Part, PartValue};
    use eth_types::Field;
    use halo2_proofs::plonk::ConstraintSystem;
    use halo2_proofs::plonk::TableColumn;

    #[allow(clippy::too_many_arguments)]
    pub(crate) fn expr<F: Field>(
        name: &'static str,
        meta: &mut ConstraintSystem<F>,
        cell_manager: &mut CellManager<F>,
        lookup_counter: &mut usize,
        input: Vec<Part<F>>,
        transform_table: [TableColumn; 2],
        uniform_lookup: bool,
    ) -> Vec<Part<F>> {
        let mut cells = Vec::new();
        for input_part in input.iter() {
            cells.push(if uniform_lookup {
                cell_manager.query_cell_at_row(meta, input_part.cell.rotation)
            } else {
                cell_manager.query_cell(meta)
            });
        }
        transform_to::expr(
            name,
            meta,
            &cells,
            lookup_counter,
            input,
            transform_table,
            uniform_lookup,
        )
    }

    pub(crate) fn value<F: Field>(
        cell_manager: &mut CellManager<F>,
        region: &mut KeccakRegion<F>,
        input: Vec<PartValue<F>>,
        do_packing: bool,
        f: fn(&u8) -> u8,
        uniform_lookup: bool,
    ) -> Vec<PartValue<F>> {
        let mut cells = Vec::new();
        for input_part in input.iter() {
            cells.push(if uniform_lookup {
                cell_manager.query_cell_value_at_row(input_part.rot)
            } else {
                cell_manager.query_cell_value()
            });
        }
        transform_to::value(&cells, region, input, do_packing, f)
    }
}

// Transfroms values to cells
pub(crate) mod transform_to {
    use super::{Cell, KeccakRegion, Part, PartValue};
    use crate::keccak_circuit::util::{pack, to_bytes, unpack};
    use crate::util::Expr;
    use eth_types::Field;
    use halo2_proofs::plonk::ConstraintSystem;
    use halo2_proofs::plonk::TableColumn;

    #[allow(clippy::too_many_arguments)]
    pub(crate) fn expr<F: Field>(
        name: &'static str,
        meta: &mut ConstraintSystem<F>,
        cells: &[Cell<F>],
        lookup_counter: &mut usize,
        input: Vec<Part<F>>,
        transform_table: [TableColumn; 2],
        uniform_lookup: bool,
    ) -> Vec<Part<F>> {
        let mut output = Vec::new();
        for (idx, input_part) in input.iter().enumerate() {
            let output_part = cells[idx].clone();
            if !uniform_lookup || input_part.cell.rotation == 0 {
                meta.lookup(name, |_| {
                    vec![
                        (input_part.expr.clone(), transform_table[0]),
                        (output_part.expr(), transform_table[1]),
                    ]
                });
                *lookup_counter += 1;
            }
            output.push(Part {
                num_bits: input_part.num_bits,
                cell: output_part.clone(),
                expr: output_part.expr(),
            });
        }
        output
    }

    pub(crate) fn value<F: Field>(
        cells: &[Cell<F>],
        region: &mut KeccakRegion<F>,
        input: Vec<PartValue<F>>,
        do_packing: bool,
        f: fn(&u8) -> u8,
    ) -> Vec<PartValue<F>> {
        let mut output = Vec::new();
        for (idx, input_part) in input.iter().enumerate() {
            let input_bits = &unpack(input_part.value)[0..input_part.num_bits];
            let output_bits = input_bits.iter().map(f).collect::<Vec<_>>();
            let value = if do_packing {
                pack(&output_bits)
            } else {
                F::from(to_bytes::value(&output_bits)[0] as u64)
            };
            let output_part = cells[idx].clone();
            output_part.assign(region, 0, value);
            output.push(PartValue {
                num_bits: input_part.num_bits,
                rot: output_part.rotation,
                value,
            });
        }
        output
    }
}

<<<<<<< HEAD
/// Circuit configuration arguments
pub struct KeccakCircuitConfigArgs<F: Field> {
    /// KeccakTable
    pub keccak_table: KeccakTable,
    /// Challenges randomness
    pub challenges: Challenges<Expression<F>>,
}

impl<F: Field> SubCircuitConfig<F> for KeccakCircuitConfig<F> {
    type ConfigArgs = KeccakCircuitConfigArgs<F>;

    /// Return a new KeccakCircuitConfig
    fn new(
        meta: &mut ConstraintSystem<F>,
        Self::ConfigArgs {
            keccak_table,
            challenges,
        }: Self::ConfigArgs,
    ) -> Self {
        assert!(
            get_num_rows_per_round() > NUM_BYTES_PER_WORD,
            "KeccakCircuit requires KECCAK_ROWS>=9"
        );

        let q_enable = meta.fixed_column();
        let q_first = meta.fixed_column();
        let q_round = meta.fixed_column();
        let q_absorb = meta.fixed_column();
        let q_round_last = meta.fixed_column();
        let q_padding = meta.fixed_column();
        let q_padding_last = meta.fixed_column();
        let round_cst = meta.fixed_column();

        let is_final = keccak_table.is_enabled;
        let length = keccak_table.input_len;
        let data_rlc = keccak_table.input_rlc;
        let hash_rlc = keccak_table.output_rlc;

        let normalize_3 = array_init::array_init(|_| meta.lookup_table_column());
        let normalize_4 = array_init::array_init(|_| meta.lookup_table_column());
        let normalize_6 = array_init::array_init(|_| meta.lookup_table_column());
        let chi_base_table = array_init::array_init(|_| meta.lookup_table_column());
        let pack_table = array_init::array_init(|_| meta.lookup_table_column());

        let mut cell_manager = CellManager::new(get_num_rows_per_round());
        let mut cb = BaseConstraintBuilder::new(MAX_DEGREE);
        let mut total_lookup_counter = 0;

        let start_new_hash = |meta: &mut VirtualCells<F>, rot| {
            // A new hash is started when the previous hash is done or on the first row
            meta.query_fixed(q_first, rot) + meta.query_advice(is_final, rot)
        };

        // Round constant
        let mut round_cst_expr = 0.expr();
        meta.create_gate("Query round cst", |meta| {
            round_cst_expr = meta.query_fixed(round_cst, Rotation::cur());
            vec![0u64.expr()]
        });
        // State data
        let mut s = vec![vec![0u64.expr(); 5]; 5];
        let mut s_next = vec![vec![0u64.expr(); 5]; 5];
        for i in 0..5 {
            for j in 0..5 {
                let cell = cell_manager.query_cell(meta);
                s[i][j] = cell.expr();
                s_next[i][j] = cell.at_offset(meta, get_num_rows_per_round() as i32).expr();
            }
        }
        // Absorb data
        let absorb_from = cell_manager.query_cell(meta);
        let absorb_data = cell_manager.query_cell(meta);
        let absorb_result = cell_manager.query_cell(meta);
        let mut absorb_from_next = vec![0u64.expr(); NUM_WORDS_TO_ABSORB];
        let mut absorb_data_next = vec![0u64.expr(); NUM_WORDS_TO_ABSORB];
        let mut absorb_result_next = vec![0u64.expr(); NUM_WORDS_TO_ABSORB];
        for i in 0..NUM_WORDS_TO_ABSORB {
            let rot = ((i + 1) * get_num_rows_per_round()) as i32;
            absorb_from_next[i] = absorb_from.at_offset(meta, rot).expr();
            absorb_data_next[i] = absorb_data.at_offset(meta, rot).expr();
            absorb_result_next[i] = absorb_result.at_offset(meta, rot).expr();
        }

        // Store the pre-state
        let pre_s = s.clone();

        // Absorb
        // The absorption happening at the start of the 24 rounds is done spread out
        // over those 24 rounds. In a single round (in 17 of the 24 rounds) a
        // single word is absorbed so the work is spread out. The absorption is
        // done simply by doing state + data and then normalizing the result to [0,1].
        // We also need to convert the input data into bytes to calculate the input data
        // rlc.
        cell_manager.start_region();
        let mut lookup_counter = 0;
        let part_size = get_num_bits_per_absorb_lookup();
        let input = absorb_from.expr() + absorb_data.expr();
        let absorb_fat = split::expr(
            meta,
            &mut cell_manager,
            &mut cb,
            input,
            0,
            part_size,
            false,
            None,
        );
        cell_manager.start_region();
        let absorb_res = transform::expr(
            "absorb",
            meta,
            &mut cell_manager,
            &mut lookup_counter,
            absorb_fat,
            normalize_3,
            true,
        );
        cb.require_equal(
            "absorb result",
            decode::expr(absorb_res),
            absorb_result.expr(),
        );
        debug!("- Post absorb:");
        debug!("Lookups: {}", lookup_counter);
        debug!("Columns: {}", cell_manager.get_width());
        total_lookup_counter += lookup_counter;

        // Process inputs.
        // "Absorb" happens at the first round. However, the input is witnessed and
        // processed over the first 17 rounds. Each round converts a word into 8
        // bytes.
        cell_manager.start_region();
        let mut lookup_counter = 0;
        // Potential optimization: could do multiple bytes per lookup
        let packed_parts = split::expr(
            meta,
            &mut cell_manager,
            &mut cb,
            absorb_data.expr(),
            0,
            NUM_BYTES_PER_WORD,
            false,
            None,
        );
        cell_manager.start_region();
        let input_bytes = transform::expr(
            "input unpack",
            meta,
            &mut cell_manager,
            &mut lookup_counter,
            packed_parts,
            pack_table
                .into_iter()
                .rev()
                .collect::<Vec<_>>()
                .try_into()
                .unwrap(),
            true,
        );

        // Padding data
        cell_manager.start_region();
        let mut is_paddings = Vec::new();
        for _ in input_bytes.iter() {
            is_paddings.push(cell_manager.query_cell(meta));
        }
        debug!("- Post padding:");
        debug!("Lookups: {}", lookup_counter);
        debug!("Columns: {}", cell_manager.get_width());
        total_lookup_counter += lookup_counter;

        // Theta
        // Calculate
        // - `c[i] = s[i][0] + s[i][1] + s[i][2] + s[i][3] + s[i][4]`
        // - `bc[i] = normalize(c)`.
        // - `t[i] = bc[(i + 4) % 5] + rot(bc[(i + 1)% 5], 1)`
        // This is done by splitting the bc values in parts in a way
        // that allows us to also calculate the rotated value "for free".
        cell_manager.start_region();
        let mut lookup_counter = 0;
        let part_size_c = get_num_bits_per_theta_c_lookup();
        let mut c_parts = Vec::new();
        for s in s.iter() {
            // Calculate c and split into parts
            let c = s[0].clone() + s[1].clone() + s[2].clone() + s[3].clone() + s[4].clone();
            c_parts.push(split::expr(
                meta,
                &mut cell_manager,
                &mut cb,
                c,
                1,
                part_size_c,
                false,
                None,
            ));
        }
        // Now calculate `bc` by normalizing `c`
        cell_manager.start_region();
        let mut bc = Vec::new();
        for c in c_parts {
            // Normalize c
            bc.push(transform::expr(
                "theta c",
                meta,
                &mut cell_manager,
                &mut lookup_counter,
                c,
                normalize_6,
                true,
            ));
        }
        // Now do `bc[(i + 4) % 5] + rot(bc[(i + 1) % 5], 1)` using just expressions.
        // We don't normalize the result here. We do it as part of the rho/pi step, even
        // though we would only have to normalize 5 values instead of 25, because of the
        // way the rho/pi and chi steps can be combined it's more efficient to
        // do it there (the max value for chi is 4 already so that's the
        // limiting factor).
        let mut os = vec![vec![0u64.expr(); 5]; 5];
        for i in 0..5 {
            let t = decode::expr(bc[(i + 4) % 5].clone())
                + decode::expr(rotate(bc[(i + 1) % 5].clone(), 1, part_size_c));
            for j in 0..5 {
                os[i][j] = s[i][j].clone() + t.clone();
            }
        }
        s = os.clone();
        debug!("- Post theta:");
        debug!("Lookups: {}", lookup_counter);
        debug!("Columns: {}", cell_manager.get_width());
        total_lookup_counter += lookup_counter;

        // Rho/Pi
        // For the rotation of rho/pi we split up the words like expected, but in a way
        // that allows reusing the same parts in an optimal way for the chi step.
        // We can save quite a few columns by not recombining the parts after rho/pi and
        // re-splitting the words again before chi. Instead we do chi directly
        // on the output parts of rho/pi. For rho/pi specically we do
        // `s[j][2 * i + 3 * j) % 5] = normalize(rot(s[i][j], RHOM[i][j]))`.
        cell_manager.start_region();
        let mut lookup_counter = 0;
        let part_size = get_num_bits_per_base_chi_lookup();
        // To combine the rho/pi/chi steps we have to ensure a specific layout so
        // query those cells here first.
        // For chi we have to do `s[i][j] ^ ((~s[(i+1)%5][j]) & s[(i+2)%5][j])`. `j`
        // remains static but `i` is accessed in a wrap around manner. To do this using
        // multiple rows with lookups in a way that doesn't require any
        // extra additional cells or selectors we have to put all `s[i]`'s on the same
        // row. This isn't that strong of a requirement actually because we the
        // words are split into multipe parts, and so only the parts at the same
        // position of those words need to be on the same row.
        let target_word_sizes = target_part_sizes(part_size);
        let num_word_parts = target_word_sizes.len();
        let mut rho_pi_chi_cells: [[[Vec<Cell<F>>; 5]; 5]; 3] = array_init::array_init(|_| {
            array_init::array_init(|_| array_init::array_init(|_| Vec::new()))
        });
        let mut num_columns = 0;
        let mut column_starts = [0usize; 3];
        for p in 0..3 {
            column_starts[p] = cell_manager.start_region();
            let mut row_idx = 0;
            num_columns = 0;
            for j in 0..5 {
                for _ in 0..num_word_parts {
                    for i in 0..5 {
                        rho_pi_chi_cells[p][i][j]
                            .push(cell_manager.query_cell_at_row(meta, row_idx));
                    }
                    if row_idx == 0 {
                        num_columns += 1;
                    }
                    row_idx = (((row_idx as usize) + 1) % get_num_rows_per_round()) as i32;
                }
            }
        }
        // Do the transformation, resulting in the word parts also being normalized.
        let pi_region_start = cell_manager.start_region();
        let mut os_parts = vec![vec![Vec::new(); 5]; 5];
        for (j, os_part) in os_parts.iter_mut().enumerate() {
            for i in 0..5 {
                // Split s into parts
                let s_parts = split_uniform::expr(
                    meta,
                    &rho_pi_chi_cells[0][j][(2 * i + 3 * j) % 5],
                    &mut cell_manager,
                    &mut cb,
                    s[i][j].clone(),
                    RHO_MATRIX[i][j],
                    part_size,
                    true,
                );
                // Normalize the data to the target cells
                let s_parts = transform_to::expr(
                    "rho/pi",
                    meta,
                    &rho_pi_chi_cells[1][j][(2 * i + 3 * j) % 5],
                    &mut lookup_counter,
                    s_parts.clone(),
                    normalize_4,
                    true,
                );
                os_part[(2 * i + 3 * j) % 5] = s_parts.clone();
            }
        }
        let pi_region_end = cell_manager.start_region();
        // Pi parts range checks
        // To make the uniform stuff work we had to combine some parts together
        // in new cells (see split_uniform). Here we make sure those parts are range
        // checked. Potential improvement: Could combine multiple smaller parts
        // in a single lookup but doesn't save that much.
        for c in pi_region_start..pi_region_end {
            meta.lookup("pi part range check", |_| {
                vec![(cell_manager.columns()[c].expr.clone(), normalize_4[0])]
            });
            lookup_counter += 1;
        }
        debug!("- Post rho/pi:");
        debug!("Lookups: {}", lookup_counter);
        debug!("Columns: {}", cell_manager.get_width());
        total_lookup_counter += lookup_counter;

        // Chi
        // In groups of 5 columns, we have to do `s[i][j] ^ ((~s[(i+1)%5][j]) &
        // s[(i+2)%5][j])` five times, on each row (no selector needed).
        // This is calculated by making use of `CHI_BASE_LOOKUP_TABLE`.
        let mut lookup_counter = 0;
        let part_size_base = get_num_bits_per_base_chi_lookup();
        for idx in 0..num_columns {
            // First fetch the cells we wan to use
            let mut input: [Expression<F>; 5] = array_init::array_init(|_| 0.expr());
            let mut output: [Expression<F>; 5] = array_init::array_init(|_| 0.expr());
            for c in 0..5 {
                input[c] = cell_manager.columns()[column_starts[1] + idx * 5 + c]
                    .expr
                    .clone();
                output[c] = cell_manager.columns()[column_starts[2] + idx * 5 + c]
                    .expr
                    .clone();
            }
            // Now calculate `a ^ ((~b) & c)` by doing `lookup[3 - 2*a + b - c]`
            for i in 0..5 {
                let input = scatter::expr(3, part_size_base) - 2.expr() * input[i].clone()
                    + input[(i + 1) % 5].clone()
                    - input[(i + 2) % 5].clone().clone();
                let output = output[i].clone();
                meta.lookup("chi base", |_| {
                    vec![
                        (input.clone(), chi_base_table[0]),
                        (output.clone(), chi_base_table[1]),
                    ]
                });
                lookup_counter += 1;
            }
        }
        // Now just decode the parts after the chi transformation done with the lookups
        // above.
        let mut os = vec![vec![0u64.expr(); 5]; 5];
        for (i, os) in os.iter_mut().enumerate() {
            for (j, os) in os.iter_mut().enumerate() {
                let mut parts = Vec::new();
                for idx in 0..num_word_parts {
                    parts.push(Part {
                        num_bits: part_size_base,
                        cell: rho_pi_chi_cells[2][i][j][idx].clone(),
                        expr: rho_pi_chi_cells[2][i][j][idx].expr(),
                    });
                }
                *os = decode::expr(parts);
            }
        }
        s = os.clone();

        // iota
        // Simply do the single xor on state [0][0].
        cell_manager.start_region();
        let part_size = get_num_bits_per_absorb_lookup();
        let input = s[0][0].clone() + round_cst_expr.clone();
        let iota_parts = split::expr(
            meta,
            &mut cell_manager,
            &mut cb,
            input,
            0,
            part_size,
            false,
            None,
        );
        cell_manager.start_region();
        // Could share columns with absorb which may end up using 1 lookup/column
        // fewer...
        s[0][0] = decode::expr(transform::expr(
            "iota",
            meta,
            &mut cell_manager,
            &mut lookup_counter,
            iota_parts,
            normalize_3,
            true,
        ));
        // Final results stored in the next row
        for i in 0..5 {
            for j in 0..5 {
                cb.require_equal("next row check", s[i][j].clone(), s_next[i][j].clone());
            }
        }
        debug!("- Post chi:");
        debug!("Lookups: {}", lookup_counter);
        debug!("Columns: {}", cell_manager.get_width());
        total_lookup_counter += lookup_counter;

        let mut lookup_counter = 0;
        cell_manager.start_region();

        // Squeeze data
        let squeeze_from = cell_manager.query_cell(meta);
        let mut squeeze_from_prev = vec![0u64.expr(); NUM_WORDS_TO_SQUEEZE];
        for (idx, squeeze_from_prev) in squeeze_from_prev.iter_mut().enumerate() {
            let rot = (-(idx as i32) - 1) * get_num_rows_per_round() as i32;
            *squeeze_from_prev = squeeze_from.at_offset(meta, rot).expr();
        }
        // Squeeze
        // The squeeze happening at the end of the 24 rounds is done spread out
        // over those 24 rounds. In a single round (in 4 of the 24 rounds) a
        // single word is converted to bytes.
        // Potential optimization: could do multiple bytes per lookup
        cell_manager.start_region();
        // Unpack a single word into bytes (for the squeeze)
        // Potential optimization: could do multiple bytes per lookup
        let squeeze_from_parts = split::expr(
            meta,
            &mut cell_manager,
            &mut cb,
            squeeze_from.expr(),
            0,
            8,
            false,
            None,
        );
        cell_manager.start_region();
        let squeeze_bytes = transform::expr(
            "squeeze unpack",
            meta,
            &mut cell_manager,
            &mut lookup_counter,
            squeeze_from_parts,
            pack_table
                .into_iter()
                .rev()
                .collect::<Vec<_>>()
                .try_into()
                .unwrap(),
            true,
        );
        debug!("- Post squeeze:");
        debug!("Lookups: {}", lookup_counter);
        debug!("Columns: {}", cell_manager.get_width());
        total_lookup_counter += lookup_counter;

        // The round constraints that we've been building up till now
        meta.create_gate("round", |meta| {
            cb.gate(meta.query_fixed(q_round, Rotation::cur()))
        });

        // Absorb
        meta.create_gate("absorb", |meta| {
            let mut cb = BaseConstraintBuilder::new(MAX_DEGREE);
            let continue_hash = not::expr(start_new_hash(meta, Rotation::cur()));
            let absorb_positions = get_absorb_positions();
            let mut a_slice = 0;
            for j in 0..5 {
                for i in 0..5 {
                    if absorb_positions.contains(&(i, j)) {
                        cb.condition(continue_hash.clone(), |cb| {
                            cb.require_equal(
                                "absorb verify input",
                                absorb_from_next[a_slice].clone(),
                                pre_s[i][j].clone(),
                            );
                        });
                        cb.require_equal(
                            "absorb result copy",
                            select::expr(
                                continue_hash.clone(),
                                absorb_result_next[a_slice].clone(),
                                absorb_data_next[a_slice].clone(),
                            ),
                            s_next[i][j].clone(),
                        );
                        a_slice += 1;
                    } else {
                        cb.require_equal(
                            "absorb state copy",
                            pre_s[i][j].clone() * continue_hash.clone(),
                            s_next[i][j].clone(),
                        );
                    }
                }
            }
            cb.gate(meta.query_fixed(q_absorb, Rotation::cur()))
        });

        // Collect the bytes that are spread out over previous rows
        let mut hash_bytes = Vec::new();
        for i in 0..NUM_WORDS_TO_SQUEEZE {
            for byte in squeeze_bytes.iter() {
                let rot = (-(i as i32) - 1) * get_num_rows_per_round() as i32;
                hash_bytes.push(byte.cell.at_offset(meta, rot).expr());
            }
        }

        // Squeeze
        meta.create_gate("squeeze", |meta| {
            let mut cb = BaseConstraintBuilder::new(MAX_DEGREE);
            let start_new_hash = start_new_hash(meta, Rotation::cur());
            // The words to squeeze
            let hash_words: Vec<_> = pre_s
                .into_iter()
                .take(4)
                .map(|a| a[0].clone())
                .take(4)
                .collect();
            // Verify if we converted the correct words to bytes on previous rows
            for (idx, word) in hash_words.iter().enumerate() {
                cb.condition(start_new_hash.clone(), |cb| {
                    cb.require_equal(
                        "squeeze verify packed",
                        word.clone(),
                        squeeze_from_prev[idx].clone(),
                    );
                });
            }
            let hash_bytes_le = hash_bytes.into_iter().rev().collect::<Vec<_>>();
            let rlc = compose_rlc::expr(&hash_bytes_le, challenges.evm_word());
            cb.condition(start_new_hash, |cb| {
                cb.require_equal(
                    "hash rlc check",
                    rlc,
                    meta.query_advice(hash_rlc, Rotation::cur()),
                );
            });
            cb.gate(meta.query_fixed(q_round_last, Rotation::cur()))
        });

        // Some general input checks
        meta.create_gate("input checks", |meta| {
            let mut cb = BaseConstraintBuilder::new(MAX_DEGREE);
            cb.require_boolean(
                "boolean is_final",
                meta.query_advice(is_final, Rotation::cur()),
            );
            cb.gate(meta.query_fixed(q_enable, Rotation::cur()))
        });

        // Enforce fixed values on the first row
        meta.create_gate("first row", |meta| {
            let mut cb = BaseConstraintBuilder::new(MAX_DEGREE);
            cb.require_zero(
                "is_final needs to be disabled on the first row",
                meta.query_advice(is_final, Rotation::cur()),
            );
            cb.gate(meta.query_fixed(q_first, Rotation::cur()))
        });

        // Enforce logic for when this block is the last block for a hash
        let last_is_padding_in_block = is_paddings.last().unwrap().at_offset(
            meta,
            -(((NUM_ROUNDS + 1 - NUM_WORDS_TO_ABSORB) * get_num_rows_per_round()) as i32),
        );
        meta.create_gate("is final", |meta| {
            let mut cb = BaseConstraintBuilder::new(MAX_DEGREE);
            // All absorb rows except the first row
            cb.condition(
                meta.query_fixed(q_absorb, Rotation::cur())
                    - meta.query_fixed(q_first, Rotation::cur()),
                |cb| {
                    cb.require_equal(
                        "is_final needs to be the same as the last is_padding in the block",
                        meta.query_advice(is_final, Rotation::cur()),
                        last_is_padding_in_block.expr(),
                    );
                },
            );
            // For all the rows of a round, only the first row can have `is_final == 1`.
            cb.condition(
                (1..get_num_rows_per_round() as i32)
                    .map(|i| meta.query_fixed(q_enable, Rotation(-i)))
                    .fold(0.expr(), |acc, elem| acc + elem),
                |cb| {
                    cb.require_zero(
                        "is_final only when q_enable",
                        meta.query_advice(is_final, Rotation::cur()),
                    );
                },
            );
            cb.gate(1.expr())
        });

        // Padding
        // May be cleaner to do this padding logic in the byte conversion lookup but
        // currently easier to do it like this.
        let prev_is_padding = is_paddings
            .last()
            .unwrap()
            .at_offset(meta, -(get_num_rows_per_round() as i32));
        meta.create_gate("padding", |meta| {
            let mut cb = BaseConstraintBuilder::new(MAX_DEGREE);
            let q_padding = meta.query_fixed(q_padding, Rotation::cur());
            let q_padding_last = meta.query_fixed(q_padding_last, Rotation::cur());

            // All padding selectors need to be boolean
            for is_padding in is_paddings.iter() {
                cb.condition(meta.query_fixed(q_enable, Rotation::cur()), |cb| {
                    cb.require_boolean("is_padding boolean", is_padding.expr());
                });
            }
            // This last padding selector will be used on the first round row so needs to be
            // zero
            cb.condition(meta.query_fixed(q_absorb, Rotation::cur()), |cb| {
                cb.require_zero(
                    "last is_padding should be zero on absorb rows",
                    is_paddings.last().unwrap().expr(),
                );
            });
            // Now for each padding selector
            for idx in 0..is_paddings.len() {
                // Previous padding selector can be on the previous row
                let is_padding_prev = if idx == 0 {
                    prev_is_padding.expr()
                } else {
                    is_paddings[idx - 1].expr()
                };
                let is_first_padding = is_paddings[idx].expr() - is_padding_prev.clone();

                // Check padding transition 0 -> 1 done only once
                cb.condition(q_padding.expr(), |cb| {
                    cb.require_boolean("padding step boolean", is_first_padding.clone());
                });

                // Padding start/intermediate/end byte checks
                if idx == is_paddings.len() - 1 {
                    // These can be combined in the future, but currently this would increase the
                    // degree by one Padding start/intermediate byte, all
                    // padding rows except the last one
                    cb.condition(
                        and::expr([
                            q_padding.expr() - q_padding_last.expr(),
                            is_paddings[idx].expr(),
                        ]),
                        |cb| {
                            // Input bytes need to be zero, or one if this is the first padding byte
                            cb.require_equal(
                                "padding start/intermediate byte last byte",
                                input_bytes[idx].expr.clone(),
                                is_first_padding.expr(),
                            );
                        },
                    );
                    // Padding start/end byte, only on the last padding row
                    cb.condition(
                        and::expr([q_padding_last.expr(), is_paddings[idx].expr()]),
                        |cb| {
                            // The input byte needs to be 128, unless it's also the first padding
                            // byte then it's 129
                            cb.require_equal(
                                "padding start/end byte",
                                input_bytes[idx].expr.clone(),
                                is_first_padding.expr() + 128.expr(),
                            );
                        },
                    );
                } else {
                    // Padding start/intermediate byte
                    cb.condition(
                        and::expr([q_padding.expr(), is_paddings[idx].expr()]),
                        |cb| {
                            // Input bytes need to be zero, or one if this is the first padding byte
                            cb.require_equal(
                                "padding start/intermediate byte",
                                input_bytes[idx].expr.clone(),
                                is_first_padding.expr(),
                            );
                        },
                    );
                }
            }
            cb.gate(1.expr())
        });

        // Length and input data rlc
        meta.create_gate("length and data rlc", |meta| {
            let mut cb = BaseConstraintBuilder::new(MAX_DEGREE);

            let q_padding = meta.query_fixed(q_padding, Rotation::cur());
            let start_new_hash_prev =
                start_new_hash(meta, Rotation(-(get_num_rows_per_round() as i32)));
            let length_prev =
                meta.query_advice(length, Rotation(-(get_num_rows_per_round() as i32)));
            let length = meta.query_advice(length, Rotation::cur());
            let data_rlc_prev =
                meta.query_advice(data_rlc, Rotation(-(get_num_rows_per_round() as i32)));
            let data_rlcs: Vec<_> = (0..NUM_BYTES_PER_WORD + 1)
                .map(|i| meta.query_advice(data_rlc, Rotation(i as i32)))
                .collect();
            assert_eq!(data_rlcs.len(), input_bytes.len() + 1);

            // Update the length/data_rlc on rows where we absorb data
            cb.condition(q_padding.expr(), |cb| {
                // Length increases by the number of bytes that aren't padding
                cb.require_equal(
                    "update length",
                    length.clone(),
                    length_prev.clone() * not::expr(start_new_hash_prev.expr())
                        + sum::expr(
                            is_paddings
                                .iter()
                                .map(|is_padding| not::expr(is_padding.expr())),
                        ),
                );

                let mut new_data_rlc = data_rlcs[NUM_BYTES_PER_WORD].expr();

                // At the start of a hash, start at 0. Otherwise, continue from the previous
                // value.
                let data_rlc_zero_or_prev =
                    data_rlc_prev.clone() * not::expr(start_new_hash_prev.expr());
                cb.require_equal(
                    "initial data rlc",
                    data_rlc_zero_or_prev,
                    new_data_rlc.clone(),
                );

                // Add the word `input_bytes` to `data_rlc`. It has a variable length
                // represented by `is_paddings`, which requires intermediate
                // cells to keep the degree low.
                for (idx, (byte, is_padding)) in
                    input_bytes.iter().zip(is_paddings.iter()).enumerate()
                {
                    new_data_rlc = select::expr(
                        is_padding.expr(),
                        new_data_rlc.clone(),
                        new_data_rlc.clone() * challenges.keccak_input() + byte.expr.clone(),
                    );
                    let data_rlc_after_this_byte = data_rlcs[NUM_BYTES_PER_WORD - (idx + 1)].expr();
                    cb.require_equal(
                        "intermediate data rlc",
                        data_rlc_after_this_byte.clone(),
                        new_data_rlc,
                    );
                    new_data_rlc = data_rlc_after_this_byte;
                }
                // At this point, `data_rlcs[0]` includes the new input word. It
                // will be copied into the next round, or it is
                // the final `input_rlc` in the lookup table.
            });
            // Keep length/data_rlc the same on rows where we don't absorb data
            cb.condition(
                and::expr([
                    meta.query_fixed(q_enable, Rotation::cur())
                        - meta.query_fixed(q_first, Rotation::cur()),
                    not::expr(q_padding),
                ]),
                |cb| {
                    cb.require_equal("length equality check", length.clone(), length_prev.clone());
                    cb.require_equal(
                        "data_rlc equality check",
                        data_rlcs[0].clone(),
                        data_rlc_prev.clone(),
                    );
                },
            );
            cb.gate(1.expr())
        });

        debug!("Degree: {}", meta.degree());
        debug!("Minimum rows: {}", meta.minimum_rows());
        debug!("Total Lookups: {}", total_lookup_counter);
        debug!("Total Columns: {}", cell_manager.get_width());
        debug!("num unused cells: {}", cell_manager.get_num_unused_cells());
        debug!("part_size absorb: {}", get_num_bits_per_absorb_lookup());
        debug!("part_size theta: {}", get_num_bits_per_theta_c_lookup());
        debug!(
            "part_size theta c: {}",
            get_num_bits_per_lookup(THETA_C_LOOKUP_RANGE)
        );
        debug!("part_size theta t: {}", get_num_bits_per_lookup(4));
        debug!("part_size rho/pi: {}", get_num_bits_per_rho_pi_lookup());
        debug!("part_size chi base: {}", get_num_bits_per_base_chi_lookup());
        debug!(
            "uniform part sizes: {:?}",
            target_part_sizes(get_num_bits_per_theta_c_lookup())
        );

        KeccakCircuitConfig {
            q_enable,
            q_first,
            q_round,
            q_absorb,
            q_round_last,
            q_padding,
            q_padding_last,
            keccak_table,
            cell_manager,
            round_cst,
            normalize_3,
            normalize_4,
            normalize_6,
            chi_base_table,
            pack_table,
            _marker: PhantomData,
        }
    }
}

impl<F: Field> KeccakCircuitConfig<F> {
    pub(crate) fn assign(
        &self,
        layouter: &mut impl Layouter<F>,
        witness: &[KeccakRow<F>],
    ) -> Result<(), Error> {
        let mut is_first_time = true;
        layouter.assign_region(
            || "assign keccak rows",
            |mut region| {
                if is_first_time {
                    is_first_time = false;
                    let offset = witness.len() - 1;
                    self.set_row(&mut region, offset, &witness[offset])?;
                    return Ok(());
                }
                for (offset, keccak_row) in witness.iter().enumerate() {
                    self.set_row(&mut region, offset, keccak_row)?;
                }
                Ok(())
            },
        )
    }

    fn set_row(
        &self,
        region: &mut Region<'_, F>,
        offset: usize,
        row: &KeccakRow<F>,
    ) -> Result<(), Error> {
        // Fixed selectors
        for (name, column, value) in &[
            ("q_enable", self.q_enable, F::from(row.q_enable)),
            ("q_first", self.q_first, F::from(offset == 0)),
            ("q_round", self.q_round, F::from(row.q_round)),
            ("q_round_last", self.q_round_last, F::from(row.q_round_last)),
            ("q_absorb", self.q_absorb, F::from(row.q_absorb)),
            ("q_padding", self.q_padding, F::from(row.q_padding)),
            (
                "q_padding_last",
                self.q_padding_last,
                F::from(row.q_padding_last),
            ),
        ] {
            region.assign_fixed(
                || format!("assign {} {}", name, offset),
                *column,
                offset,
                || Value::known(*value),
            )?;
        }

        self.keccak_table.assign_row(
            region,
            offset,
            [
                Value::known(F::from(row.is_final)),
                row.data_rlc,
                Value::known(F::from(row.length as u64)),
                row.hash_rlc,
            ],
        )?;

        // Cell values
        for (idx, (bit, column)) in row
            .cell_values
            .iter()
            .zip(self.cell_manager.columns())
            .enumerate()
        {
            region.assign_advice(
                || format!("assign lookup value {} {}", idx, offset),
                column.advice,
                offset,
                || Value::known(*bit),
            )?;
        }

        // Round constant
        region.assign_fixed(
            || format!("assign round cst {}", offset),
            self.round_cst,
            offset,
            || Value::known(row.round_cst),
        )?;

        Ok(())
    }

    pub(crate) fn load_aux_tables(&self, layouter: &mut impl Layouter<F>) -> Result<(), Error> {
        load_normalize_table(layouter, "normalize_6", &self.normalize_6, 6u64)?;
        load_normalize_table(layouter, "normalize_4", &self.normalize_4, 4u64)?;
        load_normalize_table(layouter, "normalize_3", &self.normalize_3, 3u64)?;
        load_lookup_table(
            layouter,
            "chi base",
            &self.chi_base_table,
            get_num_bits_per_base_chi_lookup(),
            &CHI_BASE_LOOKUP_TABLE,
        )?;
        load_pack_table(layouter, &self.pack_table)
    }
}

fn keccak_rows<F: Field>(bytes: &[u8], challenges: Challenges<Value<F>>) -> Vec<KeccakRow<F>> {
    let mut rows = Vec::new();
    keccak(&mut rows, bytes, challenges);
    rows
}

fn keccak<F: Field>(rows: &mut Vec<KeccakRow<F>>, bytes: &[u8], challenges: Challenges<Value<F>>) {
=======
pub(crate) fn keccak<F: Field>(
    rows: &mut Vec<KeccakRow<F>>,
    bytes: &[u8],
    challenges: Challenges<Value<F>>,
) {
>>>>>>> f834e61e
    let mut bits = into_bits(bytes);
    let mut s = [[F::zero(); 5]; 5];
    let absorb_positions = get_absorb_positions();
    let num_bytes_in_last_block = bytes.len() % RATE;
    let two = F::from(2u64);

    // Padding
    bits.push(1);
    while (bits.len() + 1) % RATE_IN_BITS != 0 {
        bits.push(0);
    }
    bits.push(1);

    let mut length = 0usize;
    let mut data_rlc = Value::known(F::zero());
    let chunks = bits.chunks(RATE_IN_BITS);
    let num_chunks = chunks.len();
    for (idx, chunk) in chunks.enumerate() {
        let is_final_block = idx == num_chunks - 1;

        let mut absorb_rows = Vec::new();
        // Absorb
        for (idx, &(i, j)) in absorb_positions.iter().enumerate() {
            let absorb = pack(&chunk[idx * 64..(idx + 1) * 64]);
            let from = s[i][j];
            s[i][j] = field_xor(s[i][j], absorb);
            absorb_rows.push(AbsorbData {
                from,
                absorb,
                result: s[i][j],
            });
        }

        let mut hash_words: Vec<F> = Vec::new();

        let mut cell_managers = Vec::new();
        let mut regions = Vec::new();

        let mut hash_rlc = Value::known(F::zero());
        let mut round_lengths = Vec::new();
        let mut round_data_rlcs = Vec::new();
        for round in 0..NUM_ROUNDS + 1 {
            let mut cell_manager = CellManager::new(get_num_rows_per_round());
            let mut region = KeccakRegion::new();

            let mut absorb_row = AbsorbData::default();
            if round < NUM_WORDS_TO_ABSORB {
                absorb_row = absorb_rows[round].clone();
            }

            // State data
            for s in &s {
                for s in s {
                    let cell = cell_manager.query_cell_value();
                    cell.assign(&mut region, 0, *s);
                }
            }

            // Absorb data
            let absorb_from = cell_manager.query_cell_value();
            let absorb_data = cell_manager.query_cell_value();
            let absorb_result = cell_manager.query_cell_value();
            absorb_from.assign(&mut region, 0, absorb_row.from);
            absorb_data.assign(&mut region, 0, absorb_row.absorb);
            absorb_result.assign(&mut region, 0, absorb_row.result);

            // Absorb
            cell_manager.start_region();
            let part_size = get_num_bits_per_absorb_lookup();
            let input = absorb_row.from + absorb_row.absorb;
            let absorb_fat = split::value(
                &mut cell_manager,
                &mut region,
                input,
                0,
                part_size,
                false,
                None,
            );
            cell_manager.start_region();
            let _absorb_result = transform::value(
                &mut cell_manager,
                &mut region,
                absorb_fat.clone(),
                true,
                |v| v & 1,
                true,
            );

            // Padding
            cell_manager.start_region();
            // Unpack a single word into bytes (for the absorption)
            // Potential optimization: could do multiple bytes per lookup
            let packed = split::value(
                &mut cell_manager,
                &mut region,
                absorb_row.absorb,
                0,
                8,
                false,
                None,
            );
            cell_manager.start_region();
            let input_bytes =
                transform::value(&mut cell_manager, &mut region, packed, false, |v| *v, true);
            cell_manager.start_region();
            let mut is_paddings = Vec::new();
            let mut data_rlcs = vec![Value::known(F::zero()); get_num_rows_per_round()];
            for _ in input_bytes.iter() {
                is_paddings.push(cell_manager.query_cell_value());
            }
            if round < NUM_WORDS_TO_ABSORB {
                let mut paddings = Vec::new();
                for (padding_idx, is_padding) in is_paddings.iter_mut().enumerate() {
                    let byte_idx = round * 8 + padding_idx;
                    let padding = if is_final_block && byte_idx >= num_bytes_in_last_block {
                        true
                    } else {
                        length += 1;
                        false
                    };
                    paddings.push(padding);
                    is_padding.assign(&mut region, 0, if padding { F::one() } else { F::zero() });
                }

                data_rlcs[NUM_BYTES_PER_WORD] = data_rlc; // Start at 0 or forward the previous value.
                for (idx, (byte, padding)) in input_bytes.iter().zip(paddings.iter()).enumerate() {
                    if !*padding {
                        let byte_value = Value::known(byte.value);
                        data_rlc = data_rlc * challenges.keccak_input() + byte_value;
                    }
                    data_rlcs[NUM_BYTES_PER_WORD - (idx + 1)] = data_rlc; // data_rlc_after_this_byte
                }
            } else {
                // In rounds without inputs, forward the previous value.
                data_rlcs[0] = data_rlc;
            }
            // Other positions of data_rlcs are not constrained and we leave them at 0.

            cell_manager.start_region();

            if round != NUM_ROUNDS {
                // Theta
                let part_size = get_num_bits_per_theta_c_lookup();
                let mut bcf = Vec::new();
                for s in &s {
                    let c = s[0] + s[1] + s[2] + s[3] + s[4];
                    let bc_fat =
                        split::value(&mut cell_manager, &mut region, c, 1, part_size, false, None);
                    bcf.push(bc_fat);
                }
                cell_manager.start_region();
                let mut bc = Vec::new();
                for bc_fat in bcf {
                    let bc_norm = transform::value(
                        &mut cell_manager,
                        &mut region,
                        bc_fat.clone(),
                        true,
                        |v| v & 1,
                        true,
                    );
                    bc.push(bc_norm);
                }
                cell_manager.start_region();
                let mut os = [[F::zero(); 5]; 5];
                for i in 0..5 {
                    let t = decode::value(bc[(i + 4) % 5].clone())
                        + decode::value(rotate(bc[(i + 1) % 5].clone(), 1, part_size));
                    for j in 0..5 {
                        os[i][j] = s[i][j] + t;
                    }
                }
                s = os;
                cell_manager.start_region();

                // Rho/Pi
                let part_size = get_num_bits_per_base_chi_lookup();
                let target_word_sizes = target_part_sizes(part_size);
                let num_word_parts = target_word_sizes.len();
                let mut rho_pi_chi_cells: [[[Vec<Cell<F>>; 5]; 5]; 3] =
                    array_init::array_init(|_| {
                        array_init::array_init(|_| array_init::array_init(|_| Vec::new()))
                    });
                let mut column_starts = [0usize; 3];
                for p in 0..3 {
                    column_starts[p] = cell_manager.start_region();
                    let mut row_idx = 0;
                    for j in 0..5 {
                        for _ in 0..num_word_parts {
                            for i in 0..5 {
                                rho_pi_chi_cells[p][i][j]
                                    .push(cell_manager.query_cell_value_at_row(row_idx as i32));
                            }
                            row_idx = (row_idx + 1) % get_num_rows_per_round();
                        }
                    }
                }
                cell_manager.start_region();
                let mut os_parts: [[Vec<PartValue<F>>; 5]; 5] =
                    array_init::array_init(|_| array_init::array_init(|_| Vec::new()));
                for (j, os_part) in os_parts.iter_mut().enumerate() {
                    for i in 0..5 {
                        let s_parts = split_uniform::value(
                            &rho_pi_chi_cells[0][j][(2 * i + 3 * j) % 5],
                            &mut cell_manager,
                            &mut region,
                            s[i][j],
                            RHO_MATRIX[i][j],
                            part_size,
                            true,
                        );

                        let s_parts = transform_to::value(
                            &rho_pi_chi_cells[1][j][(2 * i + 3 * j) % 5],
                            &mut region,
                            s_parts.clone(),
                            true,
                            |v| v & 1,
                        );
                        os_part[(2 * i + 3 * j) % 5] = s_parts.clone();
                    }
                }
                cell_manager.start_region();

                // Chi
                let part_size_base = get_num_bits_per_base_chi_lookup();
                let three_packed = pack::<F>(&vec![3u8; part_size_base]);
                let mut os = [[F::zero(); 5]; 5];
                for j in 0..5 {
                    for i in 0..5 {
                        let mut s_parts = Vec::new();
                        for ((part_a, part_b), part_c) in os_parts[i][j]
                            .iter()
                            .zip(os_parts[(i + 1) % 5][j].iter())
                            .zip(os_parts[(i + 2) % 5][j].iter())
                        {
                            let value =
                                three_packed - two * part_a.value + part_b.value - part_c.value;
                            s_parts.push(PartValue {
                                num_bits: part_size_base,
                                rot: j as i32,
                                value,
                            });
                        }
                        os[i][j] = decode::value(transform_to::value(
                            &rho_pi_chi_cells[2][i][j],
                            &mut region,
                            s_parts.clone(),
                            true,
                            |v| CHI_BASE_LOOKUP_TABLE[*v as usize],
                        ));
                    }
                }
                s = os;
                cell_manager.start_region();

                // iota
                let part_size = get_num_bits_per_absorb_lookup();
                let input = s[0][0] + pack_u64::<F>(ROUND_CST[round]);
                let iota_parts = split::value::<F>(
                    &mut cell_manager,
                    &mut region,
                    input,
                    0,
                    part_size,
                    false,
                    None,
                );
                cell_manager.start_region();
                s[0][0] = decode::value(transform::value(
                    &mut cell_manager,
                    &mut region,
                    iota_parts.clone(),
                    true,
                    |v| v & 1,
                    true,
                ));
            }

            // The rlc of the hash
            let is_final = is_final_block && round == NUM_ROUNDS;
            hash_rlc = if is_final {
                let hash_bytes_le = s
                    .into_iter()
                    .take(4)
                    .flat_map(|a| to_bytes::value(&unpack(a[0])))
                    .rev()
                    .collect::<Vec<_>>();
                challenges
                    .evm_word()
                    .map(|challenge_value| rlc::value(&hash_bytes_le, challenge_value))
            } else {
                Value::known(F::zero())
            };

            // The words to squeeze out
            hash_words = s.into_iter().take(4).map(|a| a[0]).take(4).collect();
            round_lengths.push(length);
            round_data_rlcs.push(data_rlcs);

            cell_managers.push(cell_manager);
            regions.push(region);
        }

        // Now that we know the state at the end of the rounds, set the squeeze data
        let num_rounds = cell_managers.len();
        for (idx, word) in hash_words.iter().enumerate() {
            let cell_manager = &mut cell_managers[num_rounds - 2 - idx];
            let region = &mut regions[num_rounds - 2 - idx];

            cell_manager.start_region();
            let squeeze_packed = cell_manager.query_cell_value();
            squeeze_packed.assign(region, 0, *word);

            cell_manager.start_region();
            let packed = split::value(cell_manager, region, *word, 0, 8, false, None);
            cell_manager.start_region();
            transform::value(cell_manager, region, packed, false, |v| *v, true);
        }

        for round in 0..NUM_ROUNDS + 1 {
            let round_cst = pack_u64(ROUND_CST[round]);
            for row_idx in 0..get_num_rows_per_round() {
                rows.push(KeccakRow {
                    q_enable: row_idx == 0,
                    q_round: row_idx == 0 && round < NUM_ROUNDS,
                    q_absorb: row_idx == 0 && round == NUM_ROUNDS,
                    q_round_last: row_idx == 0 && round == NUM_ROUNDS,
                    q_padding: row_idx == 0 && round < NUM_WORDS_TO_ABSORB,
                    q_padding_last: row_idx == 0 && round == NUM_WORDS_TO_ABSORB - 1,
                    round_cst,
                    is_final: is_final_block && round == NUM_ROUNDS && row_idx == 0,
                    length: round_lengths[round],
                    data_rlc: round_data_rlcs[round][row_idx],
                    hash_rlc,
                    cell_values: regions[round].rows[row_idx].clone(),
                });
            }
        }
    }

    let hash_bytes = s
        .into_iter()
        .take(4)
        .map(|a| {
            pack_with_base::<F>(&unpack(a[0]), 2)
                .to_repr()
                .into_iter()
                .take(8)
                .collect::<Vec<_>>()
                .to_vec()
        })
        .collect::<Vec<_>>();
    trace!("hash: {:x?}", &(hash_bytes[0..4].concat()));
    trace!("data rlc: {:x?}", data_rlc);
}

<<<<<<< HEAD
/// ...
pub fn multi_keccak<F: Field>(
=======
pub(crate) fn multi_keccak<F: Field>(
>>>>>>> f834e61e
    bytes: &[Vec<u8>],
    challenges: Challenges<Value<F>>,
    capacity: Option<usize>,
) -> Result<Vec<KeccakRow<F>>, Error> {
    log::info!("multi_keccak assign with capacity: {:?}", capacity);
    let mut rows: Vec<KeccakRow<F>> = Vec::new();
    if let Some(capacity) = capacity {
        rows.reserve((1 + capacity * (NUM_ROUNDS + 1)) * get_num_rows_per_round());
    }
    // Dummy first row so that the initial data is absorbed
    // The initial data doesn't really matter, `is_final` just needs to be disabled.
    for idx in 0..get_num_rows_per_round() {
        rows.push(KeccakRow {
            q_enable: idx == 0,
            q_round: false,
            q_absorb: idx == 0,
            q_round_last: false,
            q_padding: false,
            q_padding_last: false,
            round_cst: F::zero(),
            is_final: false,
            length: 0usize,
            data_rlc: Value::known(F::zero()),
            hash_rlc: Value::known(F::zero()),
            cell_values: Vec::new(),
        });
    }

    // Dedup actual keccaks
    /*
    let inputs_len: usize = bytes.iter().map(|k| k.len()).sum();
    let inputs_num = bytes.len();
    for (idx, bytes) in bytes.iter().enumerate() {
        debug!("{}th keccak is of len {}", idx, bytes.len());
    }
    let bytes: Vec<_> = bytes.iter().unique().collect();
    let inputs_len2: usize = bytes.iter().map(|k| k.len()).sum();
    let inputs_num2 = bytes.len();
    debug!("after dedup inputs, input num {inputs_num}->{inputs_num2}, input total len {inputs_len}->{inputs_len2}");
    */

    // TODO: optimize the `extend` using Iter?
    let real_rows: Vec<_> = bytes
        .par_iter()
        .flat_map_iter(|bytes| keccak_rows(bytes, challenges))
        .collect();
    rows.extend(real_rows.into_iter());
    debug!("keccak rows len without padding: {}", rows.len());
    if let Some(capacity) = capacity {
        let rows_for_empty = keccak_rows(&[], challenges);
        // Pad with no data hashes to the expected capacity
        while rows.len() < (1 + capacity * (NUM_ROUNDS + 1)) * get_num_rows_per_round() {
            rows.extend(rows_for_empty.iter().cloned())
        }
        // Check that we are not over capacity
        if rows.len() > (1 + capacity * (NUM_ROUNDS + 1)) * get_num_rows_per_round() {
            return Err(Error::BoundsFailure);
        }
    }
    debug!("keccak witgen done");
    Ok(rows)
<<<<<<< HEAD
}

#[cfg(test)]
mod tests {
    use super::*;
    use halo2_proofs::{dev::MockProver, halo2curves::bn256::Fr};
    use log::error;

    fn verify<F: Field>(k: u32, inputs: Vec<Vec<u8>>, success: bool) {
        let circuit = KeccakCircuit::new(Some(2usize.pow(k)), inputs);

        let prover = MockProver::<F>::run(k, &circuit, vec![]).unwrap();
        let verify_result = prover.verify();
        if verify_result.is_ok() != success {
            if let Some(errors) = verify_result.err() {
                for error in errors.iter() {
                    error!("{}", error);
                }
            }
            panic!();
        }
    }

    #[test]
    fn packed_multi_keccak_simple() {
        let k = 14;
        let inputs = vec![
            vec![],
            (0u8..1).collect::<Vec<_>>(),
            (0u8..135).collect::<Vec<_>>(),
            (0u8..136).collect::<Vec<_>>(),
            (0u8..200).collect::<Vec<_>>(),
        ];
        verify::<Fr>(k, inputs, true);
    }
=======
>>>>>>> f834e61e
}<|MERGE_RESOLUTION|>--- conflicted
+++ resolved
@@ -1,49 +1,22 @@
-<<<<<<< HEAD
-use super::util::{
-    extract_field, get_num_bits_per_lookup, load_lookup_table, load_normalize_table,
-    load_pack_table, CHI_BASE_LOOKUP_TABLE, NUM_ROUNDS,
-};
-use crate::evm_circuit::util::{not, rlc};
-use crate::keccak_circuit::util::{
-    compose_rlc, field_xor, get_absorb_positions, into_bits, pack, pack_u64, pack_with_base,
-    rotate, scatter, target_part_sizes, to_bytes, unpack, NUM_BYTES_PER_WORD, NUM_WORDS_TO_ABSORB,
-    NUM_WORDS_TO_SQUEEZE, RATE, RATE_IN_BITS, RHO_MATRIX, ROUND_CST,
-};
-use crate::table::KeccakTable;
-use crate::util::{Challenges, SubCircuit, SubCircuitConfig};
-use crate::witness;
-use crate::{evm_circuit::util::constraint_builder::BaseConstraintBuilder, util::Expr};
-=======
 use super::{cell_manager::*, param::*, util::*};
 use crate::evm_circuit::util::rlc;
 use crate::util::Challenges;
->>>>>>> f834e61e
 use eth_types::Field;
 use halo2_proofs::arithmetic::FieldExt;
 use halo2_proofs::{
     circuit::Value,
     plonk::{Error, Expression},
 };
-<<<<<<< HEAD
 use log::{debug, trace};
 use rayon::iter::IntoParallelRefIterator;
+use std::{env::var, vec};
 use rayon::prelude::ParallelIterator;
-use std::{env::var, marker::PhantomData, vec};
-
 #[cfg(feature = "onephase")]
 use halo2_proofs::plonk::FirstPhase as SecondPhase;
 #[cfg(not(feature = "onephase"))]
 use halo2_proofs::plonk::SecondPhase;
 
 const MAX_DEGREE: usize = 9;
-const ABSORB_LOOKUP_RANGE: usize = 3;
-const THETA_C_LOOKUP_RANGE: usize = 6;
-const RHO_PI_LOOKUP_RANGE: usize = 4;
-const CHI_BASE_LOOKUP_RANGE: usize = 5;
-=======
-use log::debug;
-use std::{env::var, vec};
->>>>>>> f834e61e
 
 pub(crate) fn get_num_rows_per_round() -> usize {
     var("KECCAK_ROWS")
@@ -84,22 +57,7 @@
 
 /// KeccakRow
 #[derive(Clone, Debug)]
-<<<<<<< HEAD
 pub struct KeccakRow<F: Field> {
-    q_enable: bool,
-    q_round: bool,
-    q_absorb: bool,
-    q_round_last: bool,
-    q_padding: bool,
-    q_padding_last: bool,
-    round_cst: F,
-    is_final: bool,
-    cell_values: Vec<F>,
-    length: usize,
-    data_rlc: Value<F>,
-    hash_rlc: Value<F>,
-=======
-pub(crate) struct KeccakRow<F: Field> {
     pub(crate) q_enable: bool,
     pub(crate) q_round: bool,
     pub(crate) q_absorb: bool,
@@ -112,7 +70,6 @@
     pub(crate) length: usize,
     pub(crate) data_rlc: Value<F>,
     pub(crate) hash_rlc: Value<F>,
->>>>>>> f834e61e
 }
 
 /// Part
@@ -153,263 +110,6 @@
     }
 }
 
-<<<<<<< HEAD
-#[derive(Clone, Debug)]
-pub(crate) struct Cell<F> {
-    expression: Expression<F>,
-    column_expression: Expression<F>,
-    column: Option<Column<Advice>>,
-    column_idx: usize,
-    rotation: i32,
-}
-
-impl<F: FieldExt> Cell<F> {
-    pub(crate) fn new(
-        meta: &mut VirtualCells<F>,
-        column: Column<Advice>,
-        column_idx: usize,
-        rotation: i32,
-    ) -> Self {
-        Self {
-            expression: meta.query_advice(column, Rotation(rotation)),
-            column_expression: meta.query_advice(column, Rotation::cur()),
-            column: Some(column),
-            column_idx,
-            rotation,
-        }
-    }
-
-    pub(crate) fn new_value(column_idx: usize, rotation: i32) -> Self {
-        Self {
-            expression: 0.expr(),
-            column_expression: 0.expr(),
-            column: None,
-            column_idx,
-            rotation,
-        }
-    }
-
-    pub(crate) fn at_offset(&self, meta: &mut ConstraintSystem<F>, offset: i32) -> Self {
-        let mut expression = 0.expr();
-        meta.create_gate("Query cell", |meta| {
-            expression = meta.query_advice(self.column.unwrap(), Rotation(self.rotation + offset));
-            vec![0.expr()]
-        });
-
-        Self {
-            expression,
-            column_expression: self.column_expression.clone(),
-            column: self.column,
-            column_idx: self.column_idx,
-            rotation: self.rotation + offset,
-        }
-    }
-
-    pub(crate) fn assign(&self, region: &mut KeccakRegion<F>, offset: i32, value: F) {
-        region.assign(
-            self.column_idx,
-            ((offset as i32) + self.rotation) as usize,
-            value,
-        );
-    }
-
-    pub(crate) fn assign_value(&self, region: &mut KeccakRegion<F>, offset: i32, value: Value<F>) {
-        // This is really ugly. But since there's no way to easily adapt the CellManager
-        // API customized for this impl specifically, for now I'm opening the
-        // value and extracting it. Once https://github.com/privacy-scaling-explorations/zkevm-circuits/issues/933 is resolved,
-        // this shouldn't be needed.
-        let value_f = extract_field(value);
-
-        region.assign(
-            self.column_idx,
-            ((offset as i32) + self.rotation) as usize,
-            value_f,
-        );
-    }
-}
-
-impl<F: FieldExt> Expr<F> for Cell<F> {
-    fn expr(&self) -> Expression<F> {
-        self.expression.clone()
-    }
-}
-
-impl<F: FieldExt> Expr<F> for &Cell<F> {
-    fn expr(&self) -> Expression<F> {
-        self.expression.clone()
-    }
-}
-
-/// CellColumn
-#[derive(Clone, Debug)]
-pub(crate) struct CellColumn<F> {
-    advice: Column<Advice>,
-    expr: Expression<F>,
-}
-
-/// CellManager
-#[derive(Clone, Debug)]
-pub(crate) struct CellManager<F> {
-    height: usize,
-    columns: Vec<CellColumn<F>>,
-    rows: Vec<usize>,
-    num_unused_cells: usize,
-}
-
-impl<F: FieldExt> CellManager<F> {
-    pub(crate) fn new(height: usize) -> Self {
-        Self {
-            height,
-            columns: Vec::new(),
-            rows: vec![0; height],
-            num_unused_cells: 0,
-        }
-    }
-
-    pub(crate) fn query_cell(&mut self, meta: &mut ConstraintSystem<F>) -> Cell<F> {
-        let (row_idx, column_idx) = self.get_position();
-        self.query_cell_at_pos(meta, row_idx as i32, column_idx)
-    }
-
-    pub(crate) fn query_cell_at_row(
-        &mut self,
-        meta: &mut ConstraintSystem<F>,
-        row_idx: i32,
-    ) -> Cell<F> {
-        let column_idx = self.rows[row_idx as usize];
-        self.rows[row_idx as usize] += 1;
-        self.query_cell_at_pos(meta, row_idx, column_idx)
-    }
-
-    pub(crate) fn query_cell_at_pos(
-        &mut self,
-        meta: &mut ConstraintSystem<F>,
-        row_idx: i32,
-        column_idx: usize,
-    ) -> Cell<F> {
-        let column = if column_idx < self.columns.len() {
-            self.columns[column_idx].advice
-        } else {
-            let advice = meta.advice_column_in(SecondPhase);
-            let mut expr = 0.expr();
-            meta.create_gate("Query column", |meta| {
-                expr = meta.query_advice(advice, Rotation::cur());
-                vec![0.expr()]
-            });
-            self.columns.push(CellColumn { advice, expr });
-            advice
-        };
-
-        let mut cells = Vec::new();
-        meta.create_gate("Query cell", |meta| {
-            cells.push(Cell::new(meta, column, column_idx, row_idx));
-            vec![0.expr()]
-        });
-        cells[0].clone()
-    }
-
-    pub(crate) fn query_cell_value(&mut self) -> Cell<F> {
-        let (row_idx, column_idx) = self.get_position();
-        self.query_cell_value_at_pos(row_idx as i32, column_idx)
-    }
-
-    pub(crate) fn query_cell_value_at_row(&mut self, row_idx: i32) -> Cell<F> {
-        let column_idx = self.rows[row_idx as usize];
-        self.rows[row_idx as usize] += 1;
-        self.query_cell_value_at_pos(row_idx, column_idx)
-    }
-
-    pub(crate) fn query_cell_value_at_pos(&mut self, row_idx: i32, column_idx: usize) -> Cell<F> {
-        Cell::new_value(column_idx, row_idx)
-    }
-
-    fn get_position(&mut self) -> (usize, usize) {
-        let mut best_row_idx = 0usize;
-        let mut best_row_pos = 100000usize;
-        for (row_idx, row) in self.rows.iter().enumerate() {
-            if *row < best_row_pos {
-                best_row_pos = *row;
-                best_row_idx = row_idx;
-            }
-        }
-        self.rows[best_row_idx] += 1;
-        (best_row_idx, best_row_pos)
-    }
-
-    pub(crate) fn get_width(&self) -> usize {
-        self.rows.iter().cloned().max().unwrap()
-    }
-
-    pub(crate) fn start_region(&mut self) -> usize {
-        // Make sure all rows start at the same column
-        let width = self.get_width();
-        for row in self.rows.iter_mut() {
-            self.num_unused_cells += width - *row;
-            *row = width;
-        }
-        width
-    }
-
-    pub(crate) fn columns(&self) -> &[CellColumn<F>] {
-        &self.columns
-    }
-
-    pub(crate) fn get_num_unused_cells(&self) -> usize {
-        self.num_unused_cells
-    }
-}
-
-/// KeccakConfig
-#[derive(Clone, Debug)]
-pub struct KeccakCircuitConfig<F> {
-    q_enable: Column<Fixed>,
-    q_first: Column<Fixed>,
-    q_round: Column<Fixed>,
-    q_absorb: Column<Fixed>,
-    q_round_last: Column<Fixed>,
-    q_padding: Column<Fixed>,
-    q_padding_last: Column<Fixed>,
-    /// The columns for other circuits to lookup Keccak hash results
-    pub keccak_table: KeccakTable,
-    cell_manager: CellManager<F>,
-    round_cst: Column<Fixed>,
-    normalize_3: [TableColumn; 2],
-    normalize_4: [TableColumn; 2],
-    normalize_6: [TableColumn; 2],
-    chi_base_table: [TableColumn; 2],
-    pack_table: [TableColumn; 2],
-    _marker: PhantomData<F>,
-}
-
-/// KeccakCircuit
-#[derive(Default, Clone, Debug)]
-pub struct KeccakCircuit<F: Field> {
-    inputs: Vec<Vec<u8>>,
-    num_rows: Option<usize>,
-    _marker: PhantomData<F>,
-}
-
-impl<F: Field> SubCircuit<F> for KeccakCircuit<F> {
-    type Config = KeccakCircuitConfig<F>;
-
-    /// The `block.circuits_params.keccak_padding` parmeter, when enabled, sets
-    /// up the circuit to support a fixed number of permutations/keccak_f's,
-    /// independently of the permutations required by `inputs`.
-    fn new_from_block(block: &witness::Block<F>) -> Self {
-        Self::new(
-            block.circuits_params.keccak_padding,
-            block.keccak_inputs.clone(),
-        )
-    }
-
-    /// Return the minimum number of rows required to prove the block
-    fn min_num_rows_block(block: &witness::Block<F>) -> (usize, usize) {
-        let rows_per_chunk = (NUM_ROUNDS + 1) * get_num_rows_per_round();
-        let bytes_len_sum = block
-            .keccak_inputs
-            .iter()
-            .map(|bytes| bytes.len())
-            .sum::<usize>();
         let chunk_num = block
             .keccak_inputs
             .iter()
@@ -424,96 +124,14 @@
         );
         (
             rows_per_chunk * chunk_num,
-            block.circuits_params.keccak_padding.unwrap_or_default(),
-        )
-    }
-
-    /// Make the assignments to the KeccakCircuit
-    fn synthesize_sub(
-        &self,
-        config: &Self::Config,
-        challenges: &Challenges<Value<F>>,
-        layouter: &mut impl Layouter<F>,
-    ) -> Result<(), Error> {
-        config.load_aux_tables(layouter)?;
-        let witness = self.generate_witness(*challenges);
-        config.assign(layouter, witness.as_slice())
-    }
-}
-
-#[cfg(any(feature = "test", test))]
-impl<F: Field> Circuit<F> for KeccakCircuit<F> {
-    type Config = (KeccakCircuitConfig<F>, Challenges);
-    type FloorPlanner = SimpleFloorPlanner;
-
-    fn without_witnesses(&self) -> Self {
-        Self::default()
-    }
-
-    fn configure(meta: &mut ConstraintSystem<F>) -> Self::Config {
-        let keccak_table = KeccakTable::construct(meta);
-        let challenges = Challenges::construct(meta);
-
-        let config = {
-            let challenges = challenges.exprs(meta);
-            KeccakCircuitConfig::new(
-                meta,
-                KeccakCircuitConfigArgs {
-                    keccak_table,
-                    challenges,
-                },
-            )
-        };
-        (config, challenges)
-    }
-
-    fn synthesize(
-        &self,
-        (config, challenges): Self::Config,
-        mut layouter: impl Layouter<F>,
-    ) -> Result<(), Error> {
-        let challenges = challenges.values(&layouter);
-        self.synthesize_sub(&config, &challenges, &mut layouter)
-    }
-}
-
-impl<F: Field> KeccakCircuit<F> {
-    /// Creates a new circuit instance
-    pub fn new(num_rows: Option<usize>, inputs: Vec<Vec<u8>>) -> Self {
-        KeccakCircuit {
-            inputs,
-            num_rows,
-            _marker: PhantomData,
-        }
-    }
-
-    /// The number of keccak_f's that can be done in this circuit
-    pub fn capacity(&self) -> Option<usize> {
-        // Subtract two for unusable rows
-        self.num_rows.map(|num_rows| {
-            (num_rows / ((NUM_ROUNDS + 1) * get_num_rows_per_round()))
                 .checked_sub(2)
                 .unwrap_or_default()
         })
-    }
-
-    /// Sets the witness using the data to be hashed
-    pub(crate) fn generate_witness(&self, challenges: Challenges<Value<F>>) -> Vec<KeccakRow<F>> {
-        multi_keccak(self.inputs.as_slice(), challenges, self.capacity())
-            .expect("Too many inputs for given capacity")
-    }
-}
-
-=======
->>>>>>> f834e61e
 /// Recombines parts back together
 pub(crate) mod decode {
     use super::{Part, PartValue};
-<<<<<<< HEAD
     use crate::keccak_circuit::util::BIT_COUNT;
-=======
     use crate::keccak_circuit::param::BIT_SIZE;
->>>>>>> f834e61e
     use crate::util::Expr;
     use eth_types::Field;
     use halo2_proofs::plonk::Expression;
@@ -605,14 +223,9 @@
 // table layout in `output_cells` regardless of rotation.
 pub(crate) mod split_uniform {
     use super::{decode, target_part_sizes, Cell, CellManager, KeccakRegion, Part, PartValue};
-<<<<<<< HEAD
     use crate::keccak_circuit::util::{
         pack, pack_part, rotate, rotate_rev, unpack, WordParts, BIT_COUNT,
     };
-=======
-    use crate::keccak_circuit::util::{pack, pack_part, rotate, rotate_rev, unpack, WordParts};
-    use crate::keccak_circuit::BIT_SIZE;
->>>>>>> f834e61e
     use crate::{evm_circuit::util::constraint_builder::BaseConstraintBuilder, util::Expr};
     use eth_types::Field;
     use halo2_proofs::plonk::{ConstraintSystem, Expression};
@@ -899,731 +512,26 @@
     }
 }
 
-<<<<<<< HEAD
-/// Circuit configuration arguments
-pub struct KeccakCircuitConfigArgs<F: Field> {
-    /// KeccakTable
-    pub keccak_table: KeccakTable,
-    /// Challenges randomness
-    pub challenges: Challenges<Expression<F>>,
-}
-
-impl<F: Field> SubCircuitConfig<F> for KeccakCircuitConfig<F> {
-    type ConfigArgs = KeccakCircuitConfigArgs<F>;
-
-    /// Return a new KeccakCircuitConfig
-    fn new(
-        meta: &mut ConstraintSystem<F>,
-        Self::ConfigArgs {
-            keccak_table,
-            challenges,
-        }: Self::ConfigArgs,
-    ) -> Self {
+pub(crate) fn keccak<F: Field>(
+    rows: &mut Vec<KeccakRow<F>>,
+    bytes: &[u8],
+    challenges: Challenges<Value<F>>,
+) {
         assert!(
             get_num_rows_per_round() > NUM_BYTES_PER_WORD,
             "KeccakCircuit requires KECCAK_ROWS>=9"
         );
 
-        let q_enable = meta.fixed_column();
-        let q_first = meta.fixed_column();
-        let q_round = meta.fixed_column();
-        let q_absorb = meta.fixed_column();
-        let q_round_last = meta.fixed_column();
-        let q_padding = meta.fixed_column();
-        let q_padding_last = meta.fixed_column();
-        let round_cst = meta.fixed_column();
-
-        let is_final = keccak_table.is_enabled;
-        let length = keccak_table.input_len;
-        let data_rlc = keccak_table.input_rlc;
-        let hash_rlc = keccak_table.output_rlc;
-
-        let normalize_3 = array_init::array_init(|_| meta.lookup_table_column());
-        let normalize_4 = array_init::array_init(|_| meta.lookup_table_column());
-        let normalize_6 = array_init::array_init(|_| meta.lookup_table_column());
-        let chi_base_table = array_init::array_init(|_| meta.lookup_table_column());
-        let pack_table = array_init::array_init(|_| meta.lookup_table_column());
-
-        let mut cell_manager = CellManager::new(get_num_rows_per_round());
-        let mut cb = BaseConstraintBuilder::new(MAX_DEGREE);
-        let mut total_lookup_counter = 0;
-
-        let start_new_hash = |meta: &mut VirtualCells<F>, rot| {
-            // A new hash is started when the previous hash is done or on the first row
-            meta.query_fixed(q_first, rot) + meta.query_advice(is_final, rot)
-        };
-
-        // Round constant
-        let mut round_cst_expr = 0.expr();
-        meta.create_gate("Query round cst", |meta| {
-            round_cst_expr = meta.query_fixed(round_cst, Rotation::cur());
-            vec![0u64.expr()]
-        });
-        // State data
-        let mut s = vec![vec![0u64.expr(); 5]; 5];
-        let mut s_next = vec![vec![0u64.expr(); 5]; 5];
-        for i in 0..5 {
-            for j in 0..5 {
-                let cell = cell_manager.query_cell(meta);
-                s[i][j] = cell.expr();
-                s_next[i][j] = cell.at_offset(meta, get_num_rows_per_round() as i32).expr();
-            }
-        }
-        // Absorb data
-        let absorb_from = cell_manager.query_cell(meta);
-        let absorb_data = cell_manager.query_cell(meta);
-        let absorb_result = cell_manager.query_cell(meta);
-        let mut absorb_from_next = vec![0u64.expr(); NUM_WORDS_TO_ABSORB];
-        let mut absorb_data_next = vec![0u64.expr(); NUM_WORDS_TO_ABSORB];
-        let mut absorb_result_next = vec![0u64.expr(); NUM_WORDS_TO_ABSORB];
-        for i in 0..NUM_WORDS_TO_ABSORB {
-            let rot = ((i + 1) * get_num_rows_per_round()) as i32;
-            absorb_from_next[i] = absorb_from.at_offset(meta, rot).expr();
-            absorb_data_next[i] = absorb_data.at_offset(meta, rot).expr();
-            absorb_result_next[i] = absorb_result.at_offset(meta, rot).expr();
-        }
-
-        // Store the pre-state
-        let pre_s = s.clone();
-
-        // Absorb
-        // The absorption happening at the start of the 24 rounds is done spread out
-        // over those 24 rounds. In a single round (in 17 of the 24 rounds) a
-        // single word is absorbed so the work is spread out. The absorption is
-        // done simply by doing state + data and then normalizing the result to [0,1].
-        // We also need to convert the input data into bytes to calculate the input data
-        // rlc.
-        cell_manager.start_region();
-        let mut lookup_counter = 0;
-        let part_size = get_num_bits_per_absorb_lookup();
-        let input = absorb_from.expr() + absorb_data.expr();
-        let absorb_fat = split::expr(
-            meta,
-            &mut cell_manager,
-            &mut cb,
-            input,
-            0,
-            part_size,
-            false,
-            None,
-        );
-        cell_manager.start_region();
-        let absorb_res = transform::expr(
-            "absorb",
-            meta,
-            &mut cell_manager,
-            &mut lookup_counter,
-            absorb_fat,
-            normalize_3,
-            true,
-        );
-        cb.require_equal(
-            "absorb result",
-            decode::expr(absorb_res),
-            absorb_result.expr(),
-        );
-        debug!("- Post absorb:");
-        debug!("Lookups: {}", lookup_counter);
-        debug!("Columns: {}", cell_manager.get_width());
-        total_lookup_counter += lookup_counter;
-
-        // Process inputs.
-        // "Absorb" happens at the first round. However, the input is witnessed and
-        // processed over the first 17 rounds. Each round converts a word into 8
-        // bytes.
-        cell_manager.start_region();
-        let mut lookup_counter = 0;
-        // Potential optimization: could do multiple bytes per lookup
-        let packed_parts = split::expr(
-            meta,
-            &mut cell_manager,
-            &mut cb,
-            absorb_data.expr(),
-            0,
-            NUM_BYTES_PER_WORD,
-            false,
-            None,
-        );
-        cell_manager.start_region();
-        let input_bytes = transform::expr(
-            "input unpack",
-            meta,
-            &mut cell_manager,
-            &mut lookup_counter,
-            packed_parts,
-            pack_table
-                .into_iter()
-                .rev()
-                .collect::<Vec<_>>()
-                .try_into()
-                .unwrap(),
-            true,
-        );
-
-        // Padding data
-        cell_manager.start_region();
-        let mut is_paddings = Vec::new();
-        for _ in input_bytes.iter() {
-            is_paddings.push(cell_manager.query_cell(meta));
-        }
-        debug!("- Post padding:");
-        debug!("Lookups: {}", lookup_counter);
-        debug!("Columns: {}", cell_manager.get_width());
-        total_lookup_counter += lookup_counter;
-
-        // Theta
-        // Calculate
-        // - `c[i] = s[i][0] + s[i][1] + s[i][2] + s[i][3] + s[i][4]`
-        // - `bc[i] = normalize(c)`.
-        // - `t[i] = bc[(i + 4) % 5] + rot(bc[(i + 1)% 5], 1)`
-        // This is done by splitting the bc values in parts in a way
-        // that allows us to also calculate the rotated value "for free".
-        cell_manager.start_region();
-        let mut lookup_counter = 0;
-        let part_size_c = get_num_bits_per_theta_c_lookup();
-        let mut c_parts = Vec::new();
-        for s in s.iter() {
-            // Calculate c and split into parts
-            let c = s[0].clone() + s[1].clone() + s[2].clone() + s[3].clone() + s[4].clone();
-            c_parts.push(split::expr(
-                meta,
-                &mut cell_manager,
-                &mut cb,
-                c,
-                1,
-                part_size_c,
-                false,
-                None,
-            ));
-        }
-        // Now calculate `bc` by normalizing `c`
-        cell_manager.start_region();
-        let mut bc = Vec::new();
-        for c in c_parts {
-            // Normalize c
-            bc.push(transform::expr(
-                "theta c",
-                meta,
-                &mut cell_manager,
-                &mut lookup_counter,
-                c,
-                normalize_6,
-                true,
-            ));
-        }
-        // Now do `bc[(i + 4) % 5] + rot(bc[(i + 1) % 5], 1)` using just expressions.
-        // We don't normalize the result here. We do it as part of the rho/pi step, even
-        // though we would only have to normalize 5 values instead of 25, because of the
-        // way the rho/pi and chi steps can be combined it's more efficient to
-        // do it there (the max value for chi is 4 already so that's the
-        // limiting factor).
-        let mut os = vec![vec![0u64.expr(); 5]; 5];
-        for i in 0..5 {
-            let t = decode::expr(bc[(i + 4) % 5].clone())
-                + decode::expr(rotate(bc[(i + 1) % 5].clone(), 1, part_size_c));
-            for j in 0..5 {
-                os[i][j] = s[i][j].clone() + t.clone();
-            }
-        }
-        s = os.clone();
-        debug!("- Post theta:");
-        debug!("Lookups: {}", lookup_counter);
-        debug!("Columns: {}", cell_manager.get_width());
-        total_lookup_counter += lookup_counter;
-
-        // Rho/Pi
-        // For the rotation of rho/pi we split up the words like expected, but in a way
-        // that allows reusing the same parts in an optimal way for the chi step.
-        // We can save quite a few columns by not recombining the parts after rho/pi and
-        // re-splitting the words again before chi. Instead we do chi directly
-        // on the output parts of rho/pi. For rho/pi specically we do
-        // `s[j][2 * i + 3 * j) % 5] = normalize(rot(s[i][j], RHOM[i][j]))`.
-        cell_manager.start_region();
-        let mut lookup_counter = 0;
-        let part_size = get_num_bits_per_base_chi_lookup();
-        // To combine the rho/pi/chi steps we have to ensure a specific layout so
-        // query those cells here first.
-        // For chi we have to do `s[i][j] ^ ((~s[(i+1)%5][j]) & s[(i+2)%5][j])`. `j`
-        // remains static but `i` is accessed in a wrap around manner. To do this using
-        // multiple rows with lookups in a way that doesn't require any
-        // extra additional cells or selectors we have to put all `s[i]`'s on the same
-        // row. This isn't that strong of a requirement actually because we the
-        // words are split into multipe parts, and so only the parts at the same
-        // position of those words need to be on the same row.
-        let target_word_sizes = target_part_sizes(part_size);
-        let num_word_parts = target_word_sizes.len();
-        let mut rho_pi_chi_cells: [[[Vec<Cell<F>>; 5]; 5]; 3] = array_init::array_init(|_| {
-            array_init::array_init(|_| array_init::array_init(|_| Vec::new()))
-        });
-        let mut num_columns = 0;
-        let mut column_starts = [0usize; 3];
-        for p in 0..3 {
-            column_starts[p] = cell_manager.start_region();
-            let mut row_idx = 0;
-            num_columns = 0;
-            for j in 0..5 {
-                for _ in 0..num_word_parts {
-                    for i in 0..5 {
-                        rho_pi_chi_cells[p][i][j]
-                            .push(cell_manager.query_cell_at_row(meta, row_idx));
-                    }
-                    if row_idx == 0 {
-                        num_columns += 1;
-                    }
-                    row_idx = (((row_idx as usize) + 1) % get_num_rows_per_round()) as i32;
-                }
-            }
-        }
-        // Do the transformation, resulting in the word parts also being normalized.
-        let pi_region_start = cell_manager.start_region();
-        let mut os_parts = vec![vec![Vec::new(); 5]; 5];
-        for (j, os_part) in os_parts.iter_mut().enumerate() {
-            for i in 0..5 {
-                // Split s into parts
-                let s_parts = split_uniform::expr(
-                    meta,
-                    &rho_pi_chi_cells[0][j][(2 * i + 3 * j) % 5],
-                    &mut cell_manager,
-                    &mut cb,
-                    s[i][j].clone(),
-                    RHO_MATRIX[i][j],
-                    part_size,
-                    true,
-                );
-                // Normalize the data to the target cells
-                let s_parts = transform_to::expr(
-                    "rho/pi",
-                    meta,
-                    &rho_pi_chi_cells[1][j][(2 * i + 3 * j) % 5],
-                    &mut lookup_counter,
-                    s_parts.clone(),
-                    normalize_4,
-                    true,
-                );
-                os_part[(2 * i + 3 * j) % 5] = s_parts.clone();
-            }
-        }
-        let pi_region_end = cell_manager.start_region();
-        // Pi parts range checks
-        // To make the uniform stuff work we had to combine some parts together
-        // in new cells (see split_uniform). Here we make sure those parts are range
-        // checked. Potential improvement: Could combine multiple smaller parts
-        // in a single lookup but doesn't save that much.
-        for c in pi_region_start..pi_region_end {
-            meta.lookup("pi part range check", |_| {
-                vec![(cell_manager.columns()[c].expr.clone(), normalize_4[0])]
-            });
-            lookup_counter += 1;
-        }
-        debug!("- Post rho/pi:");
-        debug!("Lookups: {}", lookup_counter);
-        debug!("Columns: {}", cell_manager.get_width());
-        total_lookup_counter += lookup_counter;
-
-        // Chi
-        // In groups of 5 columns, we have to do `s[i][j] ^ ((~s[(i+1)%5][j]) &
-        // s[(i+2)%5][j])` five times, on each row (no selector needed).
-        // This is calculated by making use of `CHI_BASE_LOOKUP_TABLE`.
-        let mut lookup_counter = 0;
-        let part_size_base = get_num_bits_per_base_chi_lookup();
-        for idx in 0..num_columns {
-            // First fetch the cells we wan to use
-            let mut input: [Expression<F>; 5] = array_init::array_init(|_| 0.expr());
-            let mut output: [Expression<F>; 5] = array_init::array_init(|_| 0.expr());
-            for c in 0..5 {
-                input[c] = cell_manager.columns()[column_starts[1] + idx * 5 + c]
-                    .expr
-                    .clone();
-                output[c] = cell_manager.columns()[column_starts[2] + idx * 5 + c]
-                    .expr
-                    .clone();
-            }
-            // Now calculate `a ^ ((~b) & c)` by doing `lookup[3 - 2*a + b - c]`
-            for i in 0..5 {
-                let input = scatter::expr(3, part_size_base) - 2.expr() * input[i].clone()
-                    + input[(i + 1) % 5].clone()
-                    - input[(i + 2) % 5].clone().clone();
-                let output = output[i].clone();
-                meta.lookup("chi base", |_| {
-                    vec![
-                        (input.clone(), chi_base_table[0]),
-                        (output.clone(), chi_base_table[1]),
-                    ]
-                });
-                lookup_counter += 1;
-            }
-        }
-        // Now just decode the parts after the chi transformation done with the lookups
-        // above.
-        let mut os = vec![vec![0u64.expr(); 5]; 5];
-        for (i, os) in os.iter_mut().enumerate() {
-            for (j, os) in os.iter_mut().enumerate() {
-                let mut parts = Vec::new();
-                for idx in 0..num_word_parts {
-                    parts.push(Part {
-                        num_bits: part_size_base,
-                        cell: rho_pi_chi_cells[2][i][j][idx].clone(),
-                        expr: rho_pi_chi_cells[2][i][j][idx].expr(),
-                    });
-                }
-                *os = decode::expr(parts);
-            }
-        }
-        s = os.clone();
-
-        // iota
-        // Simply do the single xor on state [0][0].
-        cell_manager.start_region();
-        let part_size = get_num_bits_per_absorb_lookup();
-        let input = s[0][0].clone() + round_cst_expr.clone();
-        let iota_parts = split::expr(
-            meta,
-            &mut cell_manager,
-            &mut cb,
-            input,
-            0,
-            part_size,
-            false,
-            None,
-        );
-        cell_manager.start_region();
-        // Could share columns with absorb which may end up using 1 lookup/column
-        // fewer...
-        s[0][0] = decode::expr(transform::expr(
-            "iota",
-            meta,
-            &mut cell_manager,
-            &mut lookup_counter,
-            iota_parts,
-            normalize_3,
-            true,
-        ));
-        // Final results stored in the next row
-        for i in 0..5 {
-            for j in 0..5 {
-                cb.require_equal("next row check", s[i][j].clone(), s_next[i][j].clone());
-            }
-        }
-        debug!("- Post chi:");
-        debug!("Lookups: {}", lookup_counter);
-        debug!("Columns: {}", cell_manager.get_width());
-        total_lookup_counter += lookup_counter;
-
-        let mut lookup_counter = 0;
-        cell_manager.start_region();
-
-        // Squeeze data
-        let squeeze_from = cell_manager.query_cell(meta);
-        let mut squeeze_from_prev = vec![0u64.expr(); NUM_WORDS_TO_SQUEEZE];
-        for (idx, squeeze_from_prev) in squeeze_from_prev.iter_mut().enumerate() {
-            let rot = (-(idx as i32) - 1) * get_num_rows_per_round() as i32;
-            *squeeze_from_prev = squeeze_from.at_offset(meta, rot).expr();
-        }
-        // Squeeze
-        // The squeeze happening at the end of the 24 rounds is done spread out
-        // over those 24 rounds. In a single round (in 4 of the 24 rounds) a
-        // single word is converted to bytes.
-        // Potential optimization: could do multiple bytes per lookup
-        cell_manager.start_region();
-        // Unpack a single word into bytes (for the squeeze)
-        // Potential optimization: could do multiple bytes per lookup
-        let squeeze_from_parts = split::expr(
-            meta,
-            &mut cell_manager,
-            &mut cb,
-            squeeze_from.expr(),
-            0,
-            8,
-            false,
-            None,
-        );
-        cell_manager.start_region();
-        let squeeze_bytes = transform::expr(
-            "squeeze unpack",
-            meta,
-            &mut cell_manager,
-            &mut lookup_counter,
-            squeeze_from_parts,
-            pack_table
-                .into_iter()
-                .rev()
-                .collect::<Vec<_>>()
-                .try_into()
-                .unwrap(),
-            true,
-        );
-        debug!("- Post squeeze:");
-        debug!("Lookups: {}", lookup_counter);
-        debug!("Columns: {}", cell_manager.get_width());
-        total_lookup_counter += lookup_counter;
-
-        // The round constraints that we've been building up till now
-        meta.create_gate("round", |meta| {
-            cb.gate(meta.query_fixed(q_round, Rotation::cur()))
-        });
-
-        // Absorb
-        meta.create_gate("absorb", |meta| {
-            let mut cb = BaseConstraintBuilder::new(MAX_DEGREE);
-            let continue_hash = not::expr(start_new_hash(meta, Rotation::cur()));
-            let absorb_positions = get_absorb_positions();
-            let mut a_slice = 0;
-            for j in 0..5 {
-                for i in 0..5 {
-                    if absorb_positions.contains(&(i, j)) {
-                        cb.condition(continue_hash.clone(), |cb| {
-                            cb.require_equal(
-                                "absorb verify input",
-                                absorb_from_next[a_slice].clone(),
-                                pre_s[i][j].clone(),
-                            );
-                        });
-                        cb.require_equal(
-                            "absorb result copy",
-                            select::expr(
-                                continue_hash.clone(),
-                                absorb_result_next[a_slice].clone(),
-                                absorb_data_next[a_slice].clone(),
-                            ),
-                            s_next[i][j].clone(),
-                        );
-                        a_slice += 1;
-                    } else {
-                        cb.require_equal(
-                            "absorb state copy",
-                            pre_s[i][j].clone() * continue_hash.clone(),
-                            s_next[i][j].clone(),
-                        );
-                    }
-                }
-            }
-            cb.gate(meta.query_fixed(q_absorb, Rotation::cur()))
-        });
-
-        // Collect the bytes that are spread out over previous rows
-        let mut hash_bytes = Vec::new();
-        for i in 0..NUM_WORDS_TO_SQUEEZE {
-            for byte in squeeze_bytes.iter() {
-                let rot = (-(i as i32) - 1) * get_num_rows_per_round() as i32;
-                hash_bytes.push(byte.cell.at_offset(meta, rot).expr());
-            }
-        }
-
-        // Squeeze
-        meta.create_gate("squeeze", |meta| {
-            let mut cb = BaseConstraintBuilder::new(MAX_DEGREE);
-            let start_new_hash = start_new_hash(meta, Rotation::cur());
-            // The words to squeeze
-            let hash_words: Vec<_> = pre_s
-                .into_iter()
-                .take(4)
-                .map(|a| a[0].clone())
-                .take(4)
-                .collect();
-            // Verify if we converted the correct words to bytes on previous rows
-            for (idx, word) in hash_words.iter().enumerate() {
-                cb.condition(start_new_hash.clone(), |cb| {
-                    cb.require_equal(
-                        "squeeze verify packed",
-                        word.clone(),
-                        squeeze_from_prev[idx].clone(),
-                    );
-                });
-            }
-            let hash_bytes_le = hash_bytes.into_iter().rev().collect::<Vec<_>>();
-            let rlc = compose_rlc::expr(&hash_bytes_le, challenges.evm_word());
-            cb.condition(start_new_hash, |cb| {
-                cb.require_equal(
-                    "hash rlc check",
-                    rlc,
-                    meta.query_advice(hash_rlc, Rotation::cur()),
-                );
-            });
-            cb.gate(meta.query_fixed(q_round_last, Rotation::cur()))
-        });
-
-        // Some general input checks
-        meta.create_gate("input checks", |meta| {
-            let mut cb = BaseConstraintBuilder::new(MAX_DEGREE);
-            cb.require_boolean(
-                "boolean is_final",
-                meta.query_advice(is_final, Rotation::cur()),
-            );
-            cb.gate(meta.query_fixed(q_enable, Rotation::cur()))
-        });
-
-        // Enforce fixed values on the first row
-        meta.create_gate("first row", |meta| {
-            let mut cb = BaseConstraintBuilder::new(MAX_DEGREE);
-            cb.require_zero(
-                "is_final needs to be disabled on the first row",
-                meta.query_advice(is_final, Rotation::cur()),
-            );
-            cb.gate(meta.query_fixed(q_first, Rotation::cur()))
-        });
-
-        // Enforce logic for when this block is the last block for a hash
-        let last_is_padding_in_block = is_paddings.last().unwrap().at_offset(
-            meta,
-            -(((NUM_ROUNDS + 1 - NUM_WORDS_TO_ABSORB) * get_num_rows_per_round()) as i32),
-        );
-        meta.create_gate("is final", |meta| {
-            let mut cb = BaseConstraintBuilder::new(MAX_DEGREE);
-            // All absorb rows except the first row
-            cb.condition(
-                meta.query_fixed(q_absorb, Rotation::cur())
-                    - meta.query_fixed(q_first, Rotation::cur()),
-                |cb| {
-                    cb.require_equal(
-                        "is_final needs to be the same as the last is_padding in the block",
-                        meta.query_advice(is_final, Rotation::cur()),
-                        last_is_padding_in_block.expr(),
-                    );
-                },
-            );
-            // For all the rows of a round, only the first row can have `is_final == 1`.
-            cb.condition(
-                (1..get_num_rows_per_round() as i32)
-                    .map(|i| meta.query_fixed(q_enable, Rotation(-i)))
-                    .fold(0.expr(), |acc, elem| acc + elem),
-                |cb| {
-                    cb.require_zero(
-                        "is_final only when q_enable",
-                        meta.query_advice(is_final, Rotation::cur()),
-                    );
-                },
-            );
-            cb.gate(1.expr())
-        });
-
-        // Padding
-        // May be cleaner to do this padding logic in the byte conversion lookup but
-        // currently easier to do it like this.
-        let prev_is_padding = is_paddings
-            .last()
-            .unwrap()
-            .at_offset(meta, -(get_num_rows_per_round() as i32));
-        meta.create_gate("padding", |meta| {
-            let mut cb = BaseConstraintBuilder::new(MAX_DEGREE);
-            let q_padding = meta.query_fixed(q_padding, Rotation::cur());
-            let q_padding_last = meta.query_fixed(q_padding_last, Rotation::cur());
-
-            // All padding selectors need to be boolean
-            for is_padding in is_paddings.iter() {
-                cb.condition(meta.query_fixed(q_enable, Rotation::cur()), |cb| {
-                    cb.require_boolean("is_padding boolean", is_padding.expr());
-                });
-            }
-            // This last padding selector will be used on the first round row so needs to be
-            // zero
-            cb.condition(meta.query_fixed(q_absorb, Rotation::cur()), |cb| {
-                cb.require_zero(
-                    "last is_padding should be zero on absorb rows",
-                    is_paddings.last().unwrap().expr(),
-                );
-            });
-            // Now for each padding selector
-            for idx in 0..is_paddings.len() {
-                // Previous padding selector can be on the previous row
-                let is_padding_prev = if idx == 0 {
-                    prev_is_padding.expr()
-                } else {
-                    is_paddings[idx - 1].expr()
-                };
-                let is_first_padding = is_paddings[idx].expr() - is_padding_prev.clone();
-
-                // Check padding transition 0 -> 1 done only once
-                cb.condition(q_padding.expr(), |cb| {
-                    cb.require_boolean("padding step boolean", is_first_padding.clone());
-                });
-
-                // Padding start/intermediate/end byte checks
-                if idx == is_paddings.len() - 1 {
-                    // These can be combined in the future, but currently this would increase the
-                    // degree by one Padding start/intermediate byte, all
-                    // padding rows except the last one
-                    cb.condition(
-                        and::expr([
-                            q_padding.expr() - q_padding_last.expr(),
-                            is_paddings[idx].expr(),
-                        ]),
-                        |cb| {
-                            // Input bytes need to be zero, or one if this is the first padding byte
-                            cb.require_equal(
-                                "padding start/intermediate byte last byte",
-                                input_bytes[idx].expr.clone(),
-                                is_first_padding.expr(),
-                            );
-                        },
-                    );
-                    // Padding start/end byte, only on the last padding row
-                    cb.condition(
-                        and::expr([q_padding_last.expr(), is_paddings[idx].expr()]),
-                        |cb| {
-                            // The input byte needs to be 128, unless it's also the first padding
-                            // byte then it's 129
-                            cb.require_equal(
-                                "padding start/end byte",
-                                input_bytes[idx].expr.clone(),
-                                is_first_padding.expr() + 128.expr(),
-                            );
-                        },
-                    );
-                } else {
-                    // Padding start/intermediate byte
-                    cb.condition(
-                        and::expr([q_padding.expr(), is_paddings[idx].expr()]),
-                        |cb| {
-                            // Input bytes need to be zero, or one if this is the first padding byte
-                            cb.require_equal(
-                                "padding start/intermediate byte",
-                                input_bytes[idx].expr.clone(),
-                                is_first_padding.expr(),
-                            );
-                        },
-                    );
-                }
-            }
-            cb.gate(1.expr())
-        });
-
-        // Length and input data rlc
-        meta.create_gate("length and data rlc", |meta| {
-            let mut cb = BaseConstraintBuilder::new(MAX_DEGREE);
-
-            let q_padding = meta.query_fixed(q_padding, Rotation::cur());
-            let start_new_hash_prev =
-                start_new_hash(meta, Rotation(-(get_num_rows_per_round() as i32)));
-            let length_prev =
-                meta.query_advice(length, Rotation(-(get_num_rows_per_round() as i32)));
-            let length = meta.query_advice(length, Rotation::cur());
-            let data_rlc_prev =
-                meta.query_advice(data_rlc, Rotation(-(get_num_rows_per_round() as i32)));
             let data_rlcs: Vec<_> = (0..NUM_BYTES_PER_WORD + 1)
                 .map(|i| meta.query_advice(data_rlc, Rotation(i as i32)))
                 .collect();
             assert_eq!(data_rlcs.len(), input_bytes.len() + 1);
 
-            // Update the length/data_rlc on rows where we absorb data
-            cb.condition(q_padding.expr(), |cb| {
-                // Length increases by the number of bytes that aren't padding
-                cb.require_equal(
-                    "update length",
-                    length.clone(),
-                    length_prev.clone() * not::expr(start_new_hash_prev.expr())
-                        + sum::expr(
-                            is_paddings
-                                .iter()
-                                .map(|is_padding| not::expr(is_padding.expr())),
-                        ),
-                );
-
                 let mut new_data_rlc = data_rlcs[NUM_BYTES_PER_WORD].expr();
 
                 // At the start of a hash, start at 0. Otherwise, continue from the previous
                 // value.
                 let data_rlc_zero_or_prev =
-                    data_rlc_prev.clone() * not::expr(start_new_hash_prev.expr());
                 cb.require_equal(
                     "initial data rlc",
                     data_rlc_zero_or_prev,
@@ -1633,14 +541,6 @@
                 // Add the word `input_bytes` to `data_rlc`. It has a variable length
                 // represented by `is_paddings`, which requires intermediate
                 // cells to keep the degree low.
-                for (idx, (byte, is_padding)) in
-                    input_bytes.iter().zip(is_paddings.iter()).enumerate()
-                {
-                    new_data_rlc = select::expr(
-                        is_padding.expr(),
-                        new_data_rlc.clone(),
-                        new_data_rlc.clone() * challenges.keccak_input() + byte.expr.clone(),
-                    );
                     let data_rlc_after_this_byte = data_rlcs[NUM_BYTES_PER_WORD - (idx + 1)].expr();
                     cb.require_equal(
                         "intermediate data rlc",
@@ -1648,188 +548,22 @@
                         new_data_rlc,
                     );
                     new_data_rlc = data_rlc_after_this_byte;
-                }
                 // At this point, `data_rlcs[0]` includes the new input word. It
                 // will be copied into the next round, or it is
                 // the final `input_rlc` in the lookup table.
-            });
-            // Keep length/data_rlc the same on rows where we don't absorb data
-            cb.condition(
-                and::expr([
-                    meta.query_fixed(q_enable, Rotation::cur())
-                        - meta.query_fixed(q_first, Rotation::cur()),
-                    not::expr(q_padding),
-                ]),
-                |cb| {
-                    cb.require_equal("length equality check", length.clone(), length_prev.clone());
-                    cb.require_equal(
-                        "data_rlc equality check",
-                        data_rlcs[0].clone(),
-                        data_rlc_prev.clone(),
-                    );
-                },
-            );
-            cb.gate(1.expr())
-        });
-
-        debug!("Degree: {}", meta.degree());
-        debug!("Minimum rows: {}", meta.minimum_rows());
-        debug!("Total Lookups: {}", total_lookup_counter);
-        debug!("Total Columns: {}", cell_manager.get_width());
-        debug!("num unused cells: {}", cell_manager.get_num_unused_cells());
-        debug!("part_size absorb: {}", get_num_bits_per_absorb_lookup());
-        debug!("part_size theta: {}", get_num_bits_per_theta_c_lookup());
-        debug!(
-            "part_size theta c: {}",
-            get_num_bits_per_lookup(THETA_C_LOOKUP_RANGE)
-        );
-        debug!("part_size theta t: {}", get_num_bits_per_lookup(4));
-        debug!("part_size rho/pi: {}", get_num_bits_per_rho_pi_lookup());
-        debug!("part_size chi base: {}", get_num_bits_per_base_chi_lookup());
-        debug!(
-            "uniform part sizes: {:?}",
-            target_part_sizes(get_num_bits_per_theta_c_lookup())
-        );
-
-        KeccakCircuitConfig {
-            q_enable,
-            q_first,
-            q_round,
-            q_absorb,
-            q_round_last,
-            q_padding,
-            q_padding_last,
-            keccak_table,
-            cell_manager,
-            round_cst,
-            normalize_3,
-            normalize_4,
-            normalize_6,
-            chi_base_table,
-            pack_table,
-            _marker: PhantomData,
-        }
-    }
-}
-
-impl<F: Field> KeccakCircuitConfig<F> {
-    pub(crate) fn assign(
-        &self,
-        layouter: &mut impl Layouter<F>,
-        witness: &[KeccakRow<F>],
-    ) -> Result<(), Error> {
         let mut is_first_time = true;
-        layouter.assign_region(
-            || "assign keccak rows",
-            |mut region| {
                 if is_first_time {
                     is_first_time = false;
                     let offset = witness.len() - 1;
                     self.set_row(&mut region, offset, &witness[offset])?;
                     return Ok(());
                 }
-                for (offset, keccak_row) in witness.iter().enumerate() {
-                    self.set_row(&mut region, offset, keccak_row)?;
-                }
-                Ok(())
-            },
-        )
-    }
-
-    fn set_row(
-        &self,
-        region: &mut Region<'_, F>,
-        offset: usize,
-        row: &KeccakRow<F>,
-    ) -> Result<(), Error> {
-        // Fixed selectors
-        for (name, column, value) in &[
-            ("q_enable", self.q_enable, F::from(row.q_enable)),
-            ("q_first", self.q_first, F::from(offset == 0)),
-            ("q_round", self.q_round, F::from(row.q_round)),
-            ("q_round_last", self.q_round_last, F::from(row.q_round_last)),
-            ("q_absorb", self.q_absorb, F::from(row.q_absorb)),
-            ("q_padding", self.q_padding, F::from(row.q_padding)),
-            (
-                "q_padding_last",
-                self.q_padding_last,
-                F::from(row.q_padding_last),
-            ),
-        ] {
-            region.assign_fixed(
-                || format!("assign {} {}", name, offset),
-                *column,
-                offset,
-                || Value::known(*value),
-            )?;
-        }
-
-        self.keccak_table.assign_row(
-            region,
-            offset,
-            [
-                Value::known(F::from(row.is_final)),
-                row.data_rlc,
-                Value::known(F::from(row.length as u64)),
-                row.hash_rlc,
-            ],
-        )?;
-
-        // Cell values
-        for (idx, (bit, column)) in row
-            .cell_values
-            .iter()
-            .zip(self.cell_manager.columns())
-            .enumerate()
-        {
-            region.assign_advice(
-                || format!("assign lookup value {} {}", idx, offset),
-                column.advice,
-                offset,
-                || Value::known(*bit),
-            )?;
-        }
-
-        // Round constant
-        region.assign_fixed(
-            || format!("assign round cst {}", offset),
-            self.round_cst,
-            offset,
-            || Value::known(row.round_cst),
-        )?;
-
-        Ok(())
-    }
-
-    pub(crate) fn load_aux_tables(&self, layouter: &mut impl Layouter<F>) -> Result<(), Error> {
-        load_normalize_table(layouter, "normalize_6", &self.normalize_6, 6u64)?;
-        load_normalize_table(layouter, "normalize_4", &self.normalize_4, 4u64)?;
-        load_normalize_table(layouter, "normalize_3", &self.normalize_3, 3u64)?;
-        load_lookup_table(
-            layouter,
-            "chi base",
-            &self.chi_base_table,
-            get_num_bits_per_base_chi_lookup(),
-            &CHI_BASE_LOOKUP_TABLE,
-        )?;
-        load_pack_table(layouter, &self.pack_table)
-    }
-}
-
 fn keccak_rows<F: Field>(bytes: &[u8], challenges: Challenges<Value<F>>) -> Vec<KeccakRow<F>> {
     let mut rows = Vec::new();
     keccak(&mut rows, bytes, challenges);
     rows
 }
 
-fn keccak<F: Field>(rows: &mut Vec<KeccakRow<F>>, bytes: &[u8], challenges: Challenges<Value<F>>) {
-=======
-pub(crate) fn keccak<F: Field>(
-    rows: &mut Vec<KeccakRow<F>>,
-    bytes: &[u8],
-    challenges: Challenges<Value<F>>,
-) {
->>>>>>> f834e61e
     let mut bits = into_bits(bytes);
     let mut s = [[F::zero(); 5]; 5];
     let absorb_positions = get_absorb_positions();
@@ -2188,12 +922,8 @@
     trace!("data rlc: {:x?}", data_rlc);
 }
 
-<<<<<<< HEAD
 /// ...
 pub fn multi_keccak<F: Field>(
-=======
-pub(crate) fn multi_keccak<F: Field>(
->>>>>>> f834e61e
     bytes: &[Vec<u8>],
     challenges: Challenges<Value<F>>,
     capacity: Option<usize>,
@@ -2255,42 +985,4 @@
     }
     debug!("keccak witgen done");
     Ok(rows)
-<<<<<<< HEAD
-}
-
-#[cfg(test)]
-mod tests {
-    use super::*;
-    use halo2_proofs::{dev::MockProver, halo2curves::bn256::Fr};
-    use log::error;
-
-    fn verify<F: Field>(k: u32, inputs: Vec<Vec<u8>>, success: bool) {
-        let circuit = KeccakCircuit::new(Some(2usize.pow(k)), inputs);
-
-        let prover = MockProver::<F>::run(k, &circuit, vec![]).unwrap();
-        let verify_result = prover.verify();
-        if verify_result.is_ok() != success {
-            if let Some(errors) = verify_result.err() {
-                for error in errors.iter() {
-                    error!("{}", error);
-                }
-            }
-            panic!();
-        }
-    }
-
-    #[test]
-    fn packed_multi_keccak_simple() {
-        let k = 14;
-        let inputs = vec![
-            vec![],
-            (0u8..1).collect::<Vec<_>>(),
-            (0u8..135).collect::<Vec<_>>(),
-            (0u8..136).collect::<Vec<_>>(),
-            (0u8..200).collect::<Vec<_>>(),
-        ];
-        verify::<Fr>(k, inputs, true);
-    }
-=======
->>>>>>> f834e61e
 }