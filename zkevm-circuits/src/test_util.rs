--- conflicted
+++ resolved
@@ -78,12 +78,8 @@
 /// .unwrap();
 ///
 /// CircuitTestBuilder::new_from_test_ctx(ctx)
-<<<<<<< HEAD
-///     .modifier(Box::new(|block, chunk| chunk.fixed_param.max_evm_rows = (1 << 18) - 100))
+///     .block_modifier(Box::new(|block, chunk| chunk.fixed_param.max_evm_rows = (1 << 18) - 100))
 ///     .state_checks(Box::new(|prover, evm_rows, lookup_rows| assert!(prover.verify_at_rows_par(evm_rows.iter().cloned(), lookup_rows.iter().cloned()).is_err())))
-=======
-///     .block_modifier(Box::new(|block| block.circuits_params.max_evm_rows = (1 << 18) - 100))
->>>>>>> 90eebff7
 ///     .run();
 /// ```
 pub struct CircuitTestBuilder<const NACC: usize, const NTX: usize> {
@@ -91,14 +87,8 @@
     circuits_params: Option<FixedCParams>,
     feature_config: Option<FeatureConfig>,
     block: Option<Block<Fr>>,
-<<<<<<< HEAD
     chunk: Option<Chunk<Fr>>,
-    evm_checks: Box<dyn Fn(MockProver<Fr>, &Vec<usize>, &Vec<usize>)>,
-    state_checks: Box<dyn Fn(MockProver<Fr>, &Vec<usize>, &Vec<usize>)>,
-    modifiers: Vec<Box<dyn Fn(&mut Block<Fr>, &mut Chunk<Fr>)>>,
-=======
-    block_modifiers: Vec<Box<dyn Fn(&mut Block<Fr>)>>,
->>>>>>> 90eebff7
+    block_modifiers: Vec<Box<dyn Fn(&mut Block<Fr>, &mut Chunk<Fr>)>>,
 }
 
 impl<const NACC: usize, const NTX: usize> CircuitTestBuilder<NACC, NTX> {
@@ -109,24 +99,8 @@
             circuits_params: None,
             feature_config: None,
             block: None,
-<<<<<<< HEAD
             chunk: None,
-            evm_checks: Box::new(|prover, gate_rows, lookup_rows| {
-                prover.assert_satisfied_at_rows_par(
-                    gate_rows.iter().cloned(),
-                    lookup_rows.iter().cloned(),
-                )
-            }),
-            state_checks: Box::new(|prover, gate_rows, lookup_rows| {
-                prover.assert_satisfied_at_rows_par(
-                    gate_rows.iter().cloned(),
-                    lookup_rows.iter().cloned(),
-                )
-            }),
-            modifiers: vec![],
-=======
             block_modifiers: vec![],
->>>>>>> 90eebff7
         }
     }
 
@@ -160,77 +134,92 @@
         self
     }
 
-<<<<<<< HEAD
+    /// Configure [`FeatureConfig`]
+    pub fn feature(mut self, feature_config: FeatureConfig) -> Self {
+        assert!(self.feature_config.is_none(), "Already configured");
+        self.feature_config = Some(feature_config);
+        self
+    }
+
     /// Allows to pass a [`Block`] already built to the constructor.
     pub fn block_chunk(mut self, block: Block<Fr>, chunk: Chunk<Fr>) -> Self {
         self.block = Some(block);
         self.chunk = Some(chunk);
-=======
-    /// Configure [`FeatureConfig`]
-    pub fn feature(mut self, feature_config: FeatureConfig) -> Self {
-        assert!(self.feature_config.is_none(), "Already configured");
-        self.feature_config = Some(feature_config);
->>>>>>> 90eebff7
         self
     }
 
-    /// Allows to pass a [`Block`] already built to the constructor.
-    pub fn block(mut self, block: Block<Fr>) -> Self {
-        self.block = Some(block);
-        self
-    }
-
     #[allow(clippy::type_complexity)]
-    /// Allows to provide modifier functions for the [`Block`] and [`Chunk`] that will be
+    /// Allows to provide modifier functions for the [`Block, Chunk`] that will be
     /// generated within this builder.
     ///
     /// That removes the need in a lot of tests to build the block outside of
     /// the builder because they need to modify something particular.
-    pub fn modifier(mut self, modifier: Box<dyn Fn(&mut Block<Fr>, &mut Chunk<Fr>)>) -> Self {
-        self.modifiers.push(modifier);
+    pub fn block_modifier(mut self, modifier: Box<dyn Fn(&mut Block<Fr>, &mut Chunk<Fr>)>) -> Self {
+        self.block_modifiers.push(modifier);
         self
     }
 }
 
 impl<const NACC: usize, const NTX: usize> CircuitTestBuilder<NACC, NTX> {
     /// build block
-    pub fn build_block(&self) -> Result<Block<Fr>, CircuitTestError> {
-        if let Some(block) = &self.block {
+    pub fn build_block(
+        &self,
+        chunk_index: usize,
+        total_chunk: usize,
+    ) -> Result<(Block<Fr>, Chunk<Fr>), CircuitTestError> {
+        if let (Some(block), Some(chunk)) = (&self.block, &self.chunk) {
             // If a block is specified, no need to modify the block
-            return Ok(block.clone());
+            return Ok((block.clone(), chunk.clone()));
         }
         let block = self
             .test_ctx
             .as_ref()
             .ok_or(CircuitTestError::NotEnoughAttributes)?;
         let block: GethData = block.clone().into();
-        let builder = BlockData::new_from_geth_data(block.clone())
-            .new_circuit_input_builder_with_feature(self.feature_config.unwrap_or_default());
-        let builder = builder
-            .handle_block(&block.eth_block, &block.geth_traces)
-            .map_err(|err| CircuitTestError::CannotHandleBlock(err.to_string()))?;
+        let builder = match self.circuits_params {
+            Some(fixed_param) => {
+                assert!(
+                    fixed_param.total_chunks == total_chunk,
+                    "Total chunks unmatched with fixed param"
+                );
+                BlockData::new_from_geth_data_with_params(block.clone(), fixed_param)
+                    .new_circuit_input_builder_with_feature(self.feature_config.unwrap_or_default())
+                    .handle_block(&block.eth_block, &block.geth_traces)
+                    .map_err(|err| CircuitTestError::CannotHandleBlock(err.to_string()))?
+            }
+            None => BlockData::new_from_geth_data_chunked(block.clone(), total_chunk)
+                .new_circuit_input_builder_with_feature(self.feature_config.unwrap_or_default())
+                .handle_block(&block.eth_block, &block.geth_traces)
+                .map_err(|err| CircuitTestError::CannotHandleBlock(err.to_string()))?,
+        };
         // Build a witness block from trace result.
         let mut block = crate::witness::block_convert(&builder)
             .map_err(|err| CircuitTestError::CannotConvertBlock(err.to_string()))?;
+        let mut chunk = crate::witness::chunk_convert(&builder, chunk_index).unwrap();
 
         for modifier_fn in &self.block_modifiers {
-            modifier_fn.as_ref()(&mut block);
-        }
-        Ok(block)
-    }
-
-    fn run_evm_circuit_test(&self, block: Block<Fr>) -> Result<(), CircuitTestError> {
-        let k = block.get_test_degree();
-
-        let (active_gate_rows, active_lookup_rows) = EvmCircuit::<Fr>::get_active_rows(&block);
+            modifier_fn.as_ref()(&mut block, &mut chunk);
+        }
+        Ok((block, chunk))
+    }
+
+    fn run_evm_circuit_test(
+        &self,
+        block: Block<Fr>,
+        chunk: Chunk<Fr>,
+    ) -> Result<(), CircuitTestError> {
+        let k = block.get_test_degree(&chunk);
+
+        let (active_gate_rows, active_lookup_rows) =
+            EvmCircuit::<Fr>::get_active_rows(&block, &chunk);
 
         // Mainnet EVM circuit constraints can be cached for test performance.
         // No cache for EVM circuit with customized features
         let prover = if block.feature_config.is_mainnet() {
-            let circuit = EvmCircuitCached::get_test_circuit_from_block(block);
+            let circuit = EvmCircuitCached::get_test_circuit_from_block(block, chunk);
             MockProver::<Fr>::run(k, &circuit, vec![])
         } else {
-            let circuit = EvmCircuit::get_test_circuit_from_block(block);
+            let circuit = EvmCircuit::get_test_circuit_from_block(block, chunk);
             MockProver::<Fr>::run(k, &circuit, vec![])
         };
 
@@ -251,11 +240,15 @@
     }
     // TODO: use randomness as one of the circuit public input, since randomness in
     // state circuit and evm circuit must be same
-    fn run_state_circuit_test(&self, block: Block<Fr>) -> Result<(), CircuitTestError> {
-        let rows_needed = StateCircuit::<Fr>::min_num_rows_block(&block).1;
+    fn run_state_circuit_test(
+        &self,
+        block: Block<Fr>,
+        chunk: Chunk<Fr>,
+    ) -> Result<(), CircuitTestError> {
+        let rows_needed = StateCircuit::<Fr>::min_num_rows_block(&block, &chunk).1;
         let k = cmp::max(log2_ceil(rows_needed + NUM_BLINDING_ROWS), 18);
-        let max_rws = block.circuits_params.max_rws;
-        let state_circuit = StateCircuit::<Fr>::new(block.rws, max_rws);
+        let state_circuit = StateCircuit::<Fr>::new(&chunk);
+        let max_rws = chunk.fixed_param.max_rws;
         let instance = state_circuit.instance();
         let prover = MockProver::<Fr>::run(k, &state_circuit, instance).map_err(|err| {
             CircuitTestError::SynthesisFailure {
@@ -281,7 +274,6 @@
     /// into a [`Block`] and specified numbers of [`Chunk`]s
     /// and apply the default or provided modifiers or
     /// circuit checks to the provers generated for the State and EVM circuits.
-<<<<<<< HEAD
     /// One [`Chunk`] is generated by default and the first one is run unless
     /// [`FixedCParams`] is set.
     pub fn run(self) {
@@ -291,6 +283,13 @@
         } else {
             self.run_dynamic_chunk(1, 0);
         }
+    }
+
+    pub fn run_with_result(self) -> Result<(), CircuitTestError> {
+        let (block, chunk) = self.build_block(0, 1)?;
+
+        self.run_evm_circuit_test(block.clone(), chunk.clone())?;
+        self.run_state_circuit_test(block, chunk)
     }
 
     /// Triggers the `CircuitTestBuilder` to convert the [`TestContext`] if any,
@@ -350,7 +349,7 @@
 
             println!("fingerprints = {:?}", chunk.chrono_rw_fingerprints);
 
-            for modifier_fn in self.modifiers {
+            for modifier_fn in self.block_modifiers {
                 modifier_fn.as_ref()(&mut block, &mut chunk);
             }
             (block, chunk)
@@ -392,17 +391,7 @@
             let _rows: Vec<usize> = (params.max_rws - non_start_rows_len..params.max_rws).collect();
 
             // self.state_checks.as_ref()(prover, &rows, &rows);
-=======
-    pub fn run_with_result(self) -> Result<(), CircuitTestError> {
-        let block = self.build_block()?;
-
-        self.run_evm_circuit_test(block.clone())?;
-        self.run_state_circuit_test(block)
-    }
-
-    /// Convenient method to run in test cases that error handling is not required.
-    pub fn run(self) {
-        self.run_with_result().unwrap()
+        }
     }
 }
 
@@ -461,7 +450,6 @@
                 )));
             }
             _ => panic!("Not a EVM circuit failure {self:?}"),
->>>>>>> 90eebff7
         }
     }
 }