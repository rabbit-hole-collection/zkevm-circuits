use crate::{
    evm_circuit::util::{
        self, constraint_builder::ConstraintBuilder, from_bytes, math_gadget::*, select,
        CachedRegion,
    },
    util::Expr,
};
use eth_types::{Field, ToLittleEndian, Word};
use halo2_proofs::plonk::{Error, Expression};

#[derive(Clone, Debug)]
/// CmpWordsGadget compares two words, exposing `eq`  and `lt`
pub(crate) struct CmpWordsGadget<F> {
    comparison_lo: ComparisonGadget<F, 16>,
    comparison_hi: ComparisonGadget<F, 16>,
    pub eq: Expression<F>,
    pub lt: Expression<F>,
}

impl<F: Field> CmpWordsGadget<F> {
    pub(crate) fn construct(
        cb: &mut ConstraintBuilder<F>,
        a: &util::Word<F>,
        b: &util::Word<F>,
    ) -> Self {
        // `a[0..16] <= b[0..16]`
        let comparison_lo = ComparisonGadget::construct(
            cb,
            from_bytes::expr(&a.cells[0..16]),
            from_bytes::expr(&b.cells[0..16]),
        );

        let (lt_lo, eq_lo) = comparison_lo.expr();

        // `a[16..32] <= b[16..32]`
        let comparison_hi = ComparisonGadget::construct(
            cb,
            from_bytes::expr(&a.cells[16..32]),
            from_bytes::expr(&b.cells[16..32]),
        );
        let (lt_hi, eq_hi) = comparison_hi.expr();

        // `a < b` when:
        // - `a[16..32] < b[16..32]` OR
        // - `a[16..32] == b[16..32]` AND `a[0..16] < b[0..16]`
        let lt = select::expr(lt_hi, 1.expr(), eq_hi.clone() * lt_lo);

        // `a == b` when both parts are equal
        let eq = eq_hi * eq_lo;

        Self {
            comparison_lo,
            comparison_hi,
            lt,
            eq,
        }
    }

    pub(crate) fn assign(
        &self,
        region: &mut CachedRegion<'_, '_, F>,
        offset: usize,
        a: Word,
        b: Word,
    ) -> Result<(), Error> {
        // `a[0..1] <= b[0..16]`
        self.comparison_lo.assign(
            region,
            offset,
            from_bytes::value(&a.to_le_bytes()[0..16]),
            from_bytes::value(&b.to_le_bytes()[0..16]),
        )?;

        // `a[16..32] <= b[16..32]`
        self.comparison_hi.assign(
            region,
            offset,
            from_bytes::value(&a.to_le_bytes()[16..32]),
            from_bytes::value(&b.to_le_bytes()[16..32]),
        )?;

        Ok(())
    }
}

#[cfg(test)]
mod tests {
<<<<<<< HEAD
    use crate::evm_circuit::util::constraint_builder::ConstrainBuilderCommon;

    use super::test_util::*;
    use super::*;
=======
    use super::{test_util::*, *};
>>>>>>> 6b890d53
    use eth_types::Word;
    use halo2_proofs::{halo2curves::bn256::Fr, plonk::Error};

    #[derive(Clone)]
    /// CmpWordGadgetTestContainer: require(a == b if CHECK_EQ else a < b)
    struct CmpWordGadgetTestContainer<F, const CHECK_EQ: bool> {
        cmp_gadget: CmpWordsGadget<F>,
        a: util::Word<F>,
        b: util::Word<F>,
    }

    impl<F: Field, const CHECK_EQ: bool> MathGadgetContainer<F>
        for CmpWordGadgetTestContainer<F, CHECK_EQ>
    {
        fn configure_gadget_container(cb: &mut ConstraintBuilder<F>) -> Self {
            let a = cb.query_word_rlc();
            let b = cb.query_word_rlc();
            let cmp_gadget = CmpWordsGadget::<F>::construct(cb, &a, &b);
            cb.require_equal(
                "(a < b) * (a == b) == 0",
                cmp_gadget.eq.clone() * cmp_gadget.lt.clone(),
                0.expr(),
            );

            if CHECK_EQ {
                cb.require_equal("a == b", cmp_gadget.eq.clone(), 1.expr());
            } else {
                cb.require_equal("a < b", cmp_gadget.lt.clone(), 1.expr());
            }

            CmpWordGadgetTestContainer { cmp_gadget, a, b }
        }

        fn assign_gadget_container(
            &self,
            witnesses: &[Word],
            region: &mut CachedRegion<'_, '_, F>,
        ) -> Result<(), Error> {
            let a = witnesses[0];
            let b = witnesses[1];
            let offset = 0;

            self.a.assign(region, offset, Some(a.to_le_bytes()))?;
            self.b.assign(region, offset, Some(b.to_le_bytes()))?;
            self.cmp_gadget.assign(region, offset, a, b)?;
            Ok(())
        }
    }

    #[test]
    fn test_cmpword_0_eq() {
        // a == b check
        try_test!(
            CmpWordGadgetTestContainer<Fr, true>,
            vec![Word::from(0), Word::from(0)],
            true,
        );
    }

    #[test]
    fn test_cmpword_1_eq() {
        try_test!(
            CmpWordGadgetTestContainer<Fr, true>,
            vec![Word::from(1), Word::from(1)],
            true,
        );
    }

    #[test]
    fn test_cmpword_wordmax_eq() {
        try_test!(
            CmpWordGadgetTestContainer<Fr, true>,
            vec![Word::MAX, Word::MAX],
            true,
        );
    }

    #[test]
    fn test_cmpword_0_neq_wordmax() {
        try_test!(
            CmpWordGadgetTestContainer<Fr, true>,
            vec![Word::from(0), Word::MAX],
            false,
        );
    }

    // a < b check
    #[test]
    fn test_cmpword_0_lt_1() {
        try_test!(
            CmpWordGadgetTestContainer<Fr, false>,
            vec![Word::from(0), Word::from(1)],
            true,
        );
    }

    #[test]
    fn test_cmpword_1_lt_wordmax() {
        try_test!(
            CmpWordGadgetTestContainer<Fr, false>,
            vec![Word::from(1), Word::MAX],
            true,
        );
    }

    #[test]
    fn test_cmpword_1_lt_0() {
        try_test!(
            CmpWordGadgetTestContainer<Fr, false>,
            vec![Word::from(1), Word::from(0)],
            false,
        );
    }

    #[test]
    fn test_cmpword_lowmax_lt_highmax() {
        try_test!(
            CmpWordGadgetTestContainer<Fr, false>,
            vec![WORD_LOW_MAX, WORD_HIGH_MAX],
            true,
        );
    }

    #[test]
    fn test_cmpword_highmax_lt_lowmax() {
        try_test!(
            CmpWordGadgetTestContainer<Fr, false>,
            vec![WORD_HIGH_MAX, WORD_LOW_MAX],
            false,
        );
    }
}<|MERGE_RESOLUTION|>--- conflicted
+++ resolved
@@ -85,14 +85,8 @@
 
 #[cfg(test)]
 mod tests {
-<<<<<<< HEAD
+    use super::{test_util::*, *};
     use crate::evm_circuit::util::constraint_builder::ConstrainBuilderCommon;
-
-    use super::test_util::*;
-    use super::*;
-=======
-    use super::{test_util::*, *};
->>>>>>> 6b890d53
     use eth_types::Word;
     use halo2_proofs::{halo2curves::bn256::Fr, plonk::Error};
 
