--- conflicted
+++ resolved
@@ -11,11 +11,7 @@
             },
             from_bytes,
             math_gadget::{IsEqualGadget, IsZeroGadget, LtGadget},
-<<<<<<< HEAD
-            CachedRegion, Cell, CellType, RandomLinearCombination,
-=======
             CachedRegion, Cell, RandomLinearCombination,
->>>>>>> b8a3ae41
         },
         witness::{Block, Call, ExecStep, Transaction},
     },
@@ -52,12 +48,8 @@
         let opcode = cb.query_cell();
         let value = cb.query_cell();
         let is_code = cb.query_cell();
-<<<<<<< HEAD
-        let phase2_condition = cb.query_cell_with_type(CellType::StoragePhase2);
-=======
         let rw_counter_end_of_reversion = cb.query_cell();
         let phase2_condition = cb.query_cell_phase2();
->>>>>>> b8a3ae41
 
         cb.require_in_set(
             "ErrorInvalidJump only happend in JUMP or JUMPI",
