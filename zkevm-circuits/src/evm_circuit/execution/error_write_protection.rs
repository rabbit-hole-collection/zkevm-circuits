--- conflicted
+++ resolved
@@ -76,35 +76,8 @@
             cb.curr.state.is_root.expr(),
         );
 
-<<<<<<< HEAD
-        cb.call_context_lookup(
-            false.expr(),
-            None,
-            CallContextFieldTag::RwCounterEndOfReversion,
-            rw_counter_end_of_reversion.expr(),
-        );
-        // Restore caller state to next StepState
-        let restore_context = RestoreContextGadget::construct(
-            cb,
+        let common_error_gadget = CommonErrorGadget::construct(cb, opcode.expr(), 0.expr());
             0.expr(),
-            0.expr(),
-            0.expr(),
-            0.expr(),
-            0.expr(),
-            0.expr(),
-            0.expr(),
-        );
-        // constrain RwCounterEndOfReversion
-        let rw_counter_end_of_step =
-            cb.curr.state.rw_counter.expr() + cb.rw_counter_offset() - 1.expr();
-        cb.require_equal(
-            "rw_counter_end_of_reversion = rw_counter_end_of_step + reversible_counter",
-            rw_counter_end_of_reversion.expr(),
-            rw_counter_end_of_step + cb.curr.state.reversible_write_counter.expr(),
-        );
-=======
-        let common_error_gadget = CommonErrorGadget::construct(cb, opcode.expr(), 0.expr());
->>>>>>> d4b790e9
 
         Self {
             opcode,
