use crate::{
    evm_circuit::{
        execution::ExecutionGadget,
        param::{N_BYTES_MEMORY_ADDRESS, N_BYTES_MEMORY_WORD_SIZE, STACK_CAPACITY},
        step::ExecutionState,
        util::{
            common_gadget::RestoreContextGadget,
            constraint_builder::{
                ConstraintBuilder, ReversionInfo, StepStateTransition,
                Transition::{Delta, To},
            },
            math_gadget::{IsZeroGadget, MinMaxGadget},
            memory_gadget::{MemoryAddressGadget, MemoryExpansionGadget},
            not, CachedRegion, Cell,
        },
        witness::{Block, Call, ExecStep, Transaction},
    },
    table::{AccountFieldTag, CallContextFieldTag},
    util::Expr,
};
<<<<<<< HEAD
use bus_mapping::circuit_input_builder::CopyDataType;
=======
use bus_mapping::{circuit_input_builder::CopyDataType, evm::OpcodeId, state_db::CodeDB};
>>>>>>> 03d8f677
use eth_types::{Field, ToScalar, U256};
use halo2_proofs::{circuit::Value, plonk::Error};

#[derive(Clone, Debug)]
pub(crate) struct ReturnRevertGadget<F> {
    opcode: Cell<F>,

    range: MemoryAddressGadget<F>,

    is_success: Cell<F>,
    restore_context: RestoreContextGadget<F>,

    copy_length: MinMaxGadget<F, N_BYTES_MEMORY_ADDRESS>,
    copy_rw_increase: Cell<F>,
    copy_rw_increase_is_zero: IsZeroGadget<F>,

    return_data_offset: Cell<F>,
    return_data_length: Cell<F>,

    memory_expansion: MemoryExpansionGadget<F, 1, N_BYTES_MEMORY_WORD_SIZE>,
    code_hash: Cell<F>,

    caller_id: Cell<F>,
    address: Cell<F>,
    reversion_info: ReversionInfo<F>,
}

impl<F: Field> ExecutionGadget<F> for ReturnRevertGadget<F> {
    const NAME: &'static str = "RETURN_REVERT";

    const EXECUTION_STATE: ExecutionState = ExecutionState::RETURN_REVERT;

    fn configure(cb: &mut ConstraintBuilder<F>) -> Self {
        let opcode = cb.query_cell();
        cb.opcode_lookup(opcode.expr(), 1.expr());

        let offset = cb.query_cell_phase2();
        let length = cb.query_word_rlc();
        cb.stack_pop(offset.expr());
        cb.stack_pop(length.expr());
        let range = MemoryAddressGadget::construct(cb, offset, length);

        let is_success = cb.call_context(None, CallContextFieldTag::IsSuccess);
        cb.require_boolean("is_success is boolean", is_success.expr());
        // cb.require_equal(
        // "if is_success, opcode is RETURN. if not, opcode is REVERT",
        // opcode.expr(),
        // is_success.expr() * OpcodeId::RETURN.expr()
        // + not::expr(is_success.expr()) * OpcodeId::REVERT.expr(),
        // );

        // There are 4 cases non-mutually exclusive, A to D, to handle, depending on if
        // the call is, or is not, a create, root, or successful. See the specs at
        // https://github.com/privacy-scaling-explorations/zkevm-specs/blob/master/specs/opcode/F3RETURN_FDREVERT.md
        // for more details.
        let is_create = cb.curr.state.is_create.expr();
        let is_root = cb.curr.state.is_root.expr();

        // These are globally defined because they are used across multiple cases.
        let copy_rw_increase = cb.query_cell();
        let copy_rw_increase_is_zero = IsZeroGadget::construct(cb, copy_rw_increase.expr());

        let memory_expansion = MemoryExpansionGadget::construct(cb, [range.address()]);

        // Case A in the specs.
        cb.condition(is_create.clone() * is_success.expr(), |cb| {
            cb.require_equal(
                "increase rw counter once for each memory to bytecode byte copied",
                copy_rw_increase.expr(),
                range.length(),
            );
        });

        let is_contract_deployment =
            is_create.clone() * is_success.expr() * not::expr(copy_rw_increase_is_zero.expr());
        let (caller_id, address, reversion_info, code_hash) =
            cb.condition(is_contract_deployment.clone(), |cb| {
                // We don't need to place any additional constraints on code_hash because the
                // copy circuit enforces that it is the hash of the bytes in the copy lookup.
                let code_hash = cb.query_cell_phase2();
                cb.copy_table_lookup(
                    cb.curr.state.call_id.expr(),
                    CopyDataType::Memory.expr(),
                    code_hash.expr(),
                    CopyDataType::Bytecode.expr(),
                    range.offset(),
                    range.address(),
                    0.expr(),
                    range.length(),
                    0.expr(),
                    copy_rw_increase.expr(),
                );

                let [caller_id, address] = [
                    CallContextFieldTag::CallerId,
                    CallContextFieldTag::CalleeAddress,
                ]
                .map(|tag| cb.call_context(None, tag));
                let mut reversion_info = cb.reversion_info_read(None);

                cb.account_write(
                    address.expr(),
                    AccountFieldTag::CodeHash,
                    code_hash.expr(),
                    cb.empty_code_hash_rlc(),
                    Some(&mut reversion_info),
                );

                (caller_id, address, reversion_info, code_hash)
            });

        // Case B in the specs.
        cb.condition(is_root.expr(), |cb| {
            cb.require_next_state(ExecutionState::EndTx);
            cb.call_context_lookup(
                false.expr(),
                None,
                CallContextFieldTag::IsPersistent,
                is_success.expr(),
            );
            cb.require_step_state_transition(StepStateTransition {
                program_counter: To(0.expr()),
                stack_pointer: To(STACK_CAPACITY.expr()),
                rw_counter: Delta(
                    cb.rw_counter_offset()
                        + not::expr(is_success.expr())
                            * cb.curr.state.reversible_write_counter.expr(),
                ),
                gas_left: Delta(-memory_expansion.gas_cost()),
                reversible_write_counter: To(0.expr()),
                memory_word_size: To(0.expr()),
                ..StepStateTransition::default()
            });
        });

        // Case C in the specs.
        let restore_context = cb.condition(not::expr(is_root.expr()), |cb| {
            RestoreContextGadget::construct(
                cb,
                is_success.expr(),
                not::expr(is_create.clone()) * (2.expr() + copy_rw_increase.expr()),
                range.offset(),
                range.length(),
                memory_expansion.gas_cost(),
                is_contract_deployment, // There is one reversible write in this case.
            )
        });

        // Case D in the specs.
        let (return_data_offset, return_data_length, copy_length) = cb.condition(
            not::expr(is_create.clone()) * not::expr(is_root.clone()),
            |cb| {
                let [return_data_offset, return_data_length] = [
                    CallContextFieldTag::ReturnDataOffset,
                    CallContextFieldTag::ReturnDataLength,
                ]
                .map(|field_tag| cb.call_context(None, field_tag));
                let copy_length =
                    MinMaxGadget::construct(cb, return_data_length.expr(), range.length());
                cb.require_equal(
                    "increase rw counter twice for each memory to memory byte copied",
                    copy_length.min() + copy_length.min(),
                    copy_rw_increase.expr(),
                );
                (return_data_offset, return_data_length, copy_length)
            },
        );
        cb.condition(
            not::expr(is_create.clone())
                * not::expr(is_root.clone())
                * not::expr(copy_rw_increase_is_zero.expr()),
            |cb| {
                cb.copy_table_lookup(
                    cb.curr.state.call_id.expr(),
                    CopyDataType::Memory.expr(),
                    cb.next.state.call_id.expr(),
                    CopyDataType::Memory.expr(),
                    range.offset(),
                    range.address(),
                    return_data_offset.expr(),
                    copy_length.min(),
                    0.expr(),
                    copy_rw_increase.expr(),
                );
            },
        );

        // Without this, copy_rw_increase would be unconstrained for non-create root
        // calls.
        cb.condition(not::expr(is_create) * is_root, |cb| {
            cb.require_zero(
                "rw counter is 0 if there is no copy event",
                copy_rw_increase.expr(),
            );
        });

        Self {
            opcode,
            range,
            is_success,
            copy_length,
            copy_rw_increase,
            copy_rw_increase_is_zero,
            return_data_offset,
            return_data_length,
            restore_context,
            memory_expansion,
            code_hash,
            address,
            caller_id,
            reversion_info,
        }
    }

    fn assign_exec_step(
        &self,
        region: &mut CachedRegion<'_, '_, F>,
        offset: usize,
        block: &Block<F>,
        _: &Transaction,
        call: &Call,
        step: &ExecStep,
    ) -> Result<(), Error> {
        self.opcode.assign(
            region,
            offset,
            Value::known(F::from(step.opcode.unwrap().as_u64())),
        )?;

        let [memory_offset, length] = [0, 1].map(|i| block.rws[step.rw_indices[i]].stack_value());
        let range = self.range.assign(region, offset, memory_offset, length)?;
        self.memory_expansion
            .assign(region, offset, step.memory_word_size(), [range])?;

        self.is_success
            .assign(region, offset, Value::known(call.is_success.into()))?;

        if !call.is_root && !call.is_create {
            for (cell, value) in [
                (&self.return_data_length, call.return_data_length.into()),
                (&self.return_data_offset, call.return_data_offset.into()),
            ] {
                cell.assign(region, offset, Value::known(value))?;
            }

            self.copy_length.assign(
                region,
                offset,
                F::from(call.return_data_length),
                F::from(length.as_u64()),
            )?;
        }

        if call.is_create && call.is_success {
            let values: Vec<_> = (3..3 + length.as_usize())
                .map(|i| block.rws[step.rw_indices[i]].memory_value())
                .collect();
<<<<<<< HEAD
            let mut code_hash = keccak256(values);
=======
            let mut code_hash = CodeDB::hash(&values).to_fixed_bytes();
>>>>>>> 03d8f677
            code_hash.reverse();
            self.code_hash.assign(
                region,
                offset,
                region.word_rlc(U256::from_little_endian(&code_hash)),
            )?;
        }

        let copy_rw_increase = if call.is_create && call.is_success {
            length.as_u64()
        } else if !call.is_root {
            2 * std::cmp::min(call.return_data_length, length.as_u64())
        } else {
            0
        };
        self.copy_rw_increase
            .assign(region, offset, Value::known(F::from(copy_rw_increase)))?;
        self.copy_rw_increase_is_zero
            .assign(region, offset, F::from(copy_rw_increase))?;

        let is_contract_deployment = call.is_create && call.is_success && !length.is_zero();
        if !call.is_root {
            let rw_counter_offset = 3 + if is_contract_deployment {
                5 + length.as_u64()
            } else {
                0
            };
            self.restore_context.assign(
                region,
                offset,
                block,
                call,
                step,
                rw_counter_offset.try_into().unwrap(),
            )?;
        }

        self.caller_id.assign(
            region,
            offset,
            Value::known(call.caller_id.to_scalar().unwrap()),
        )?;

        self.address.assign(
            region,
            offset,
            Value::known(call.callee_address.to_scalar().unwrap()),
        )?;

        self.reversion_info.assign(
            region,
            offset,
            call.rw_counter_end_of_reversion,
            call.is_persistent,
        )?;

        Ok(())
    }
}

#[cfg(test)]
mod test {
    use crate::test_util::CircuitTestBuilder;
    use eth_types::{
        address, bytecode,
        evm_types::OpcodeId,
        geth_types::{Account, GethData},
        Address, Bytecode, ToWord, Word, U256,
    };
    use itertools::Itertools;
    use mock::{eth, TestContext, MOCK_ACCOUNTS};

    const CALLEE_ADDRESS: Address = Address::repeat_byte(0xff);
    const CALLER_ADDRESS: Address = Address::repeat_byte(0x34);

    fn callee_bytecode(is_return: bool, offset: u128, length: u64) -> Bytecode {
        let memory_bytes = [0x60; 6];
        let memory_address = 0;
        let memory_value = Word::from_big_endian(&memory_bytes);
        let mut code = bytecode! {
            PUSH6(memory_value)
            PUSH1(memory_address)
            MSTORE
            PUSH2(length)
            PUSH17(Word::from(offset) + 32 - memory_bytes.len())
        };
        code.write_op(if is_return {
            OpcodeId::RETURN
        } else {
            OpcodeId::REVERT
        });
        code
    }

    fn caller_bytecode(return_data_offset: u64, return_data_length: u64) -> Bytecode {
        bytecode! {
            PUSH32(return_data_length)
            PUSH32(return_data_offset)
            PUSH32(0) // call data length
            PUSH32(0) // call data offset
            PUSH32(0) // value
            PUSH32(CALLEE_ADDRESS.to_word())
            PUSH32(4000) // gas
            CALL
            STOP
        }
    }

    #[test]
    fn test_return_root_noncreate() {
        let test_parameters = [(0, 0), (0, 10), (300, 20), (1000, 0)];
        for ((offset, length), is_return) in
            test_parameters.iter().cartesian_product(&[true, false])
        {
            let code = callee_bytecode(*is_return, *offset, *length);
            CircuitTestBuilder::new_from_test_ctx(
                TestContext::<2, 1>::simple_ctx_with_bytecode(code).unwrap(),
            )
            .run();
        }
    }

    #[test]
    fn test_return_nonroot_noncreate() {
        let test_parameters = [
            ((0, 0), (0, 0)),
            ((0, 10), (0, 10)),
            ((0, 10), (0, 20)),
            ((0, 20), (0, 10)),
            ((64, 1), (0, 10)), // Expands memory in RETURN/REVERT opcode
            ((0, 10), (1000, 0)),
            ((1000, 0), (0, 10)),
            ((1000, 0), (1000, 0)),
        ];
        for (((callee_offset, callee_length), (caller_offset, caller_length)), is_return) in
            test_parameters.iter().cartesian_product(&[true, false])
        {
            let callee = Account {
                address: CALLEE_ADDRESS,
                code: callee_bytecode(*is_return, *callee_offset, *callee_length).into(),
                nonce: Word::one(),
                ..Default::default()
            };
            let caller = Account {
                address: CALLER_ADDRESS,
                code: caller_bytecode(*caller_offset, *caller_length).into(),
                nonce: Word::one(),
                ..Default::default()
            };

            let ctx = TestContext::<3, 1>::new(
                None,
                |accs| {
                    accs[0]
                        .address(address!("0x000000000000000000000000000000000000cafe"))
                        .balance(Word::from(10u64.pow(19)));
                    accs[1].account(&caller);
                    accs[2].account(&callee);
                },
                |mut txs, accs| {
                    txs[0]
                        .from(accs[0].address)
                        .to(accs[1].address)
                        .gas(100000u64.into());
                },
                |block, _tx| block.number(0xcafeu64),
            )
            .unwrap();

            CircuitTestBuilder::new_from_test_ctx(ctx).run();
        }
    }

    #[test]
    fn test_return_root_create() {
        let test_parameters = [(0, 0), (0, 10), (300, 20), (1000, 0)];
        for ((offset, length), is_return) in
            test_parameters.iter().cartesian_product(&[true, false])
        {
            let tx_input = callee_bytecode(*is_return, *offset, *length).code();
            let ctx = TestContext::<1, 1>::new(
                None,
                |accs| {
                    accs[0].address(MOCK_ACCOUNTS[0]).balance(eth(10));
                },
                |mut txs, accs| {
                    txs[0].from(accs[0].address).input(tx_input.into());
                },
                |block, _| block,
            )
            .unwrap();

            CircuitTestBuilder::new_from_test_ctx(ctx).run();
        }
    }

    #[test]
    fn test_return_nonroot_create() {
        let test_parameters = [(0, 0), (0, 10), (300, 20), (1000, 0)];
        for ((offset, length), is_return) in
            test_parameters.iter().cartesian_product(&[true, false])
        {
            let initializer = callee_bytecode(*is_return, *offset, *length).code();

            let root_code = bytecode! {
                PUSH32(Word::from_big_endian(&initializer))
                PUSH1(0)
                MSTORE

                PUSH1(initializer.len())        // size
                PUSH1(32 - initializer.len())   // offset
                PUSH1(0)                        // value

                CREATE
            };

            let caller = Account {
                address: CALLER_ADDRESS,
                code: root_code.into(),
                nonce: Word::one(),
                balance: eth(10),
                ..Default::default()
            };

            let ctx = TestContext::<2, 1>::new(
                None,
                |accs| {
                    accs[0]
                        .address(address!("0x000000000000000000000000000000000000cafe"))
                        .balance(eth(10));
                    accs[1].account(&caller);
                },
                |mut txs, accs| {
                    txs[0]
                        .from(accs[0].address)
                        .to(accs[1].address)
                        .gas(100000u64.into());
                },
                |block, _| block,
            )
            .unwrap();

            CircuitTestBuilder::new_from_test_ctx(ctx).run();
        }
    }

    #[test]
    fn test_nonpersistent_nonroot_create() {
        // Test the case where the initialization call is successful, but the CREATE
        // call is reverted.
        let initializer = callee_bytecode(true, 0, 10).code();

        let root_code = bytecode! {
            PUSH32(Word::from_big_endian(&initializer))
            PUSH1(0)
            MSTORE

            PUSH1(initializer.len())        // size
            PUSH1(32 - initializer.len())   // offset
            PUSH1(0)                        // value

            CREATE
            PUSH1(0)
            PUSH1(0)
            REVERT
        };

        let caller = Account {
            address: CALLER_ADDRESS,
            code: root_code.into(),
            nonce: Word::one(),
            balance: eth(10),
            ..Default::default()
        };

        let ctx = TestContext::<2, 1>::new(
            None,
            |accs| {
                accs[0]
                    .address(address!("0x000000000000000000000000000000000000cafe"))
                    .balance(eth(10));
                accs[1].account(&caller);
            },
            |mut txs, accs| {
                txs[0]
                    .from(accs[0].address)
                    .to(accs[1].address)
                    .gas(100000u64.into());
            },
            |block, _| block,
        )
        .unwrap();

        CircuitTestBuilder::new_from_test_ctx(ctx).run();
    }

    #[test]
    // test CREATE/CREATE2 returndatasize both 0 for successful case
    fn test_return_nonroot_create_returndatasize() {
        let initializer = callee_bytecode(true, 0, 10).code();

        let mut bytecode = bytecode! {
             // CREATE + RETURNDATASIZE + RETURNDATACOPY logic
            PUSH32(Word::from_big_endian(&initializer))
            PUSH1(0)
            MSTORE

            PUSH1(initializer.len())        // size
            PUSH1(32 - initializer.len())   // offset
            PUSH1(0)                        // value
            CREATE
            RETURNDATASIZE
            PUSH1(0) // offset
            PUSH1(0) // dest offset
            RETURNDATACOPY // test return data copy
        };

        // CREATE2 logic
        let code_creator: Vec<u8> = initializer
            .to_vec()
            .iter()
            .cloned()
            .chain(0u8..((32 - initializer.len() % 32) as u8))
            .collect();
        for (index, word) in code_creator.chunks(32).enumerate() {
            bytecode.push(32, Word::from_big_endian(word));
            bytecode.push(32, Word::from(index * 32));
            bytecode.write_op(OpcodeId::MSTORE);
        }
        bytecode.append(&bytecode! {
            PUSH3(0x123456) // salt
            PUSH1(initializer.len()) // length
            PUSH1(0) // offset
            PUSH1(0) // value
            CREATE2
            RETURNDATASIZE
            PUSH1(0) // offset
            PUSH1(0) // dest offset
            RETURNDATACOPY
        });

        let block: GethData = TestContext::<2, 1>::simple_ctx_with_bytecode(bytecode.clone())
            .unwrap()
            .into();

        // collect return opcode, retrieve next step, assure both contract create
        // successfully
        let created_contract_addr = block.geth_traces[0]
            .struct_logs
            .iter()
            .enumerate()
            .filter(|(_, s)| s.op == OpcodeId::RETURN)
            .flat_map(|(index, _)| block.geth_traces[0].struct_logs.get(index + 1))
            .flat_map(|s| s.stack.nth_last(0)) // contract addr on stack top
            .collect_vec();
        assert!(created_contract_addr.len() == 2); // both contract addr exist
        created_contract_addr
            .iter()
            .for_each(|addr| assert!(addr > &U256::zero()));

        // collect return opcode, retrieve next step, assure both returndata size is 0
        let return_data_size = block.geth_traces[0]
            .struct_logs
            .iter()
            .enumerate()
            .filter(|(_, s)| s.op == OpcodeId::RETURNDATASIZE)
            .flat_map(|(index, _)| block.geth_traces[0].struct_logs.get(index + 1))
            .flat_map(|s| s.stack.nth_last(0)) // returndata size on stack top
            .collect_vec();
        assert!(return_data_size.len() == 2);
        return_data_size
            .iter()
            .for_each(|size| assert_eq!(size, &Word::zero()));

        let text_ctx = TestContext::<2, 1>::simple_ctx_with_bytecode(bytecode).unwrap();
        CircuitTestBuilder::new_from_test_ctx(text_ctx).run();
    }

    #[test]
    fn test_return_overflow_offset_and_zero_length() {
        for is_return in [true, false] {
            let code = callee_bytecode(is_return, u128::MAX, 0);
            CircuitTestBuilder::new_from_test_ctx(
                TestContext::<2, 1>::simple_ctx_with_bytecode(code).unwrap(),
            )
            .run();
        }
    }
}<|MERGE_RESOLUTION|>--- conflicted
+++ resolved
@@ -18,11 +18,7 @@
     table::{AccountFieldTag, CallContextFieldTag},
     util::Expr,
 };
-<<<<<<< HEAD
-use bus_mapping::circuit_input_builder::CopyDataType;
-=======
 use bus_mapping::{circuit_input_builder::CopyDataType, evm::OpcodeId, state_db::CodeDB};
->>>>>>> 03d8f677
 use eth_types::{Field, ToScalar, U256};
 use halo2_proofs::{circuit::Value, plonk::Error};
 
@@ -280,11 +276,7 @@
             let values: Vec<_> = (3..3 + length.as_usize())
                 .map(|i| block.rws[step.rw_indices[i]].memory_value())
                 .collect();
-<<<<<<< HEAD
-            let mut code_hash = keccak256(values);
-=======
             let mut code_hash = CodeDB::hash(&values).to_fixed_bytes();
->>>>>>> 03d8f677
             code_hash.reverse();
             self.code_hash.assign(
                 region,
