use std::marker::PhantomData;

<<<<<<< HEAD
use crate::evm_circuit::{
    execution::ExecutionGadget,
    step::ExecutionState,
    util::{constraint_builder::ConstraintBuilder, CachedRegion, Word},
    witness::{Block, Call, ExecStep, Transaction},
=======
use crate::{
    evm_circuit::{
        execution::ExecutionGadget,
        step::ExecutionState,
        util::{constraint_builder::EVMConstraintBuilder, CachedRegion, Word},
        witness::{Block, Call, ExecStep, Transaction},
    },
    util::Expr,
>>>>>>> 3902437a
};

use eth_types::{Field, ToLittleEndian};
use halo2_proofs::plonk::Error;

#[derive(Clone, Debug)]
pub(crate) struct DummyGadget<F, const N_POP: usize, const N_PUSH: usize, const S: ExecutionState> {
    pops: [Word<F>; N_POP],
    pushes: [Word<F>; N_PUSH],
    _marker: PhantomData<F>,
}

impl<F: Field, const N_POP: usize, const N_PUSH: usize, const S: ExecutionState> ExecutionGadget<F>
    for DummyGadget<F, N_POP, N_PUSH, S>
{
    const NAME: &'static str = "DUMMY";

    const EXECUTION_STATE: ExecutionState = S;

    fn configure(cb: &mut EVMConstraintBuilder<F>) -> Self {
        let pops: [Word<F>; N_POP] = [(); N_POP].map(|_| cb.query_word_rlc());
        let pushes: [Word<F>; N_PUSH] = [(); N_PUSH].map(|_| cb.query_word_rlc());
        for _pop in pops.iter() {
            // cb.stack_pop(pop.expr());
        }
        for _push in pushes.iter() {
            // cb.stack_push(push.expr());
        }
        Self {
            pops,
            pushes,
            _marker: PhantomData,
        }
    }

    fn assign_exec_step(
        &self,
        region: &mut CachedRegion<'_, '_, F>,
        offset: usize,
        block: &Block<F>,
        _: &Transaction,
        _: &Call,
        step: &ExecStep,
    ) -> Result<(), Error> {
        let full_dummy = true;
        if full_dummy {
            return Ok(());
        }
        // this happens if some opcodes are in the
        // process of being implemented but are still
        // using DummyGadget.
        // See `bus-mapping/src/evm/opcodes.rs`
        if step.rw_indices.len() != N_POP + N_PUSH {
            // log::warn!("DummyGadget: wrong number of rw indices for {:?}",
        }

        for i in 0..N_POP {
            let value = block.rws[step.rw_indices[i]].stack_value();
            self.pops[i].assign(region, offset, Some(value.to_le_bytes()))?;
        }
        for i in 0..N_PUSH {
            let value = block.rws[step.rw_indices[N_POP + i]].stack_value();
            self.pushes[i].assign(region, offset, Some(value.to_le_bytes()))?;
        }
        Ok(())
    }
}<|MERGE_RESOLUTION|>--- conflicted
+++ resolved
@@ -1,21 +1,10 @@
 use std::marker::PhantomData;
 
-<<<<<<< HEAD
 use crate::evm_circuit::{
     execution::ExecutionGadget,
     step::ExecutionState,
-    util::{constraint_builder::ConstraintBuilder, CachedRegion, Word},
+    util::{constraint_builder::EVMConstraintBuilder, CachedRegion, Word},
     witness::{Block, Call, ExecStep, Transaction},
-=======
-use crate::{
-    evm_circuit::{
-        execution::ExecutionGadget,
-        step::ExecutionState,
-        util::{constraint_builder::EVMConstraintBuilder, CachedRegion, Word},
-        witness::{Block, Call, ExecStep, Transaction},
-    },
-    util::Expr,
->>>>>>> 3902437a
 };
 
 use eth_types::{Field, ToLittleEndian};
