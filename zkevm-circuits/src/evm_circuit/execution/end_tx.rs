--- conflicted
+++ resolved
@@ -17,18 +17,11 @@
         },
         witness::{Block, Call, ExecStep, Transaction},
     },
-<<<<<<< HEAD
-    table::{
-        BlockContextFieldTag, CallContextFieldTag, RwTableTag, TxContextFieldTag, TxReceiptFieldTag,
-    },
+    table::{BlockContextFieldTag, CallContextFieldTag, TxContextFieldTag, TxReceiptFieldTag},
     util::{
         word::{Word, WordExpr},
         Expr,
     },
-=======
-    table::{BlockContextFieldTag, CallContextFieldTag, TxContextFieldTag, TxReceiptFieldTag},
-    util::Expr,
->>>>>>> 224e98f8
 };
 use bus_mapping::operation::Target;
 use eth_types::{evm_types::MAX_REFUND_QUOTIENT_OF_GAS_USED, Field, ToScalar};
