--- conflicted
+++ resolved
@@ -5,11 +5,7 @@
         util::{
             common_gadget::SameContextGadget,
             constraint_builder::{ConstraintBuilder, StepStateTransition, Transition::Delta},
-<<<<<<< HEAD
-            CachedRegion, Cell, CellType,
-=======
             CachedRegion, Cell,
->>>>>>> b8a3ae41
         },
         witness::{Block, Call, ExecStep, Transaction},
     },
@@ -32,11 +28,7 @@
     fn configure(cb: &mut ConstraintBuilder<F>) -> Self {
         let opcode = cb.query_cell();
 
-<<<<<<< HEAD
-        let value = cb.query_cell_with_type(CellType::StoragePhase2);
-=======
         let value = cb.query_cell_phase2();
->>>>>>> b8a3ae41
 
         // The stack index we have to peek, deduced from the 'x' value of 'dupx'
         // The offset starts at 0 for DUP1
