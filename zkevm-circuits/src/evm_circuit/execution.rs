--- conflicted
+++ resolved
@@ -359,11 +359,8 @@
         copy_table: &dyn LookupTable<F>,
         keccak_table: &dyn LookupTable<F>,
         exp_table: &dyn LookupTable<F>,
-<<<<<<< HEAD
         sig_table: &dyn LookupTable<F>,
-=======
         feature_config: FeatureConfig,
->>>>>>> 81e715a3
     ) -> Self {
         let mut instrument = Instrument::default();
         let q_usable = meta.complex_selector();
