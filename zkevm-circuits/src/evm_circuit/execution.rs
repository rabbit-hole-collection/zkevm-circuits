use super::{
    param::{
        BLOCK_TABLE_LOOKUPS, BYTECODE_TABLE_LOOKUPS, COPY_TABLE_LOOKUPS, EXP_TABLE_LOOKUPS,
        FIXED_TABLE_LOOKUPS, KECCAK_TABLE_LOOKUPS, N_BYTE_LOOKUPS, N_COPY_COLUMNS,
        N_PHASE1_COLUMNS, RW_TABLE_LOOKUPS, TX_TABLE_LOOKUPS,
    },
    step::HasExecutionState,
    util::{instrumentation::Instrument, CachedRegion, CellManager, StoredExpression},
};
use crate::{
    evm_circuit::{
        param::{EVM_LOOKUP_COLS, MAX_STEP_HEIGHT, N_PHASE2_COLUMNS, STEP_WIDTH},
        step::{ExecutionState, Step},
        table::Table,
        util::{
            constraint_builder::{
                BaseConstraintBuilder, ConstrainBuilderCommon, EVMConstraintBuilder,
            },
            rlc, CellType,
        },
        witness::{Block, Call, ExecStep, Transaction},
    },
    table::LookupTable,
    util::{query_expression, Challenges, Expr},
};
use eth_types::{evm_unimplemented, Field};
use gadgets::util::not;
use halo2_proofs::{
    circuit::{Layouter, Region, Value},
    plonk::{
        Advice, Column, ConstraintSystem, Error, Expression, FirstPhase, Fixed, SecondPhase,
        Selector, ThirdPhase, VirtualCells,
    },
    poly::Rotation,
};
use std::{
    collections::{BTreeSet, HashMap},
    iter,
};
use strum::IntoEnumIterator;

mod add_sub;
mod addmod;
mod address;
mod balance;
mod begin_tx;
mod bitwise;
mod block_ctx;
mod blockhash;
mod byte;
mod calldatacopy;
mod calldataload;
mod calldatasize;
mod caller;
mod callop;
mod callvalue;
mod chainid;
mod codecopy;
mod codesize;
mod comparator;
mod create;
mod dummy;
mod dup;
mod end_block;
mod end_tx;
mod error_invalid_jump;
mod error_invalid_opcode;
mod error_oog_call;
mod error_oog_constant;
mod error_oog_exp;
mod error_oog_log;
mod error_oog_memory_copy;
mod error_oog_sload_sstore;
mod error_oog_static_memory;
mod error_return_data_oo_bound;
mod error_stack;
mod error_write_protection;
mod exp;
mod extcodecopy;
mod extcodehash;
mod extcodesize;
mod gas;
mod gasprice;
mod is_zero;
mod jump;
mod jumpdest;
mod jumpi;
mod logs;
mod memory;
mod msize;
mod mul_div_mod;
mod mulmod;
#[path = "execution/not.rs"]
mod opcode_not;
mod origin;
mod pc;
mod pop;
mod push;
mod return_revert;
mod returndatacopy;
mod returndatasize;
mod sar;
mod sdiv_smod;
mod selfbalance;
mod sha3;
mod shl_shr;
mod signed_comparator;
mod signextend;
mod sload;
mod sstore;
mod stop;
mod swap;

use self::sha3::Sha3Gadget;
use add_sub::AddSubGadget;
use addmod::AddModGadget;
use address::AddressGadget;
use balance::BalanceGadget;
use begin_tx::BeginTxGadget;
use bitwise::BitwiseGadget;
use block_ctx::{BlockCtxU160Gadget, BlockCtxU256Gadget, BlockCtxU64Gadget};
use blockhash::BlockHashGadget;
use byte::ByteGadget;
use calldatacopy::CallDataCopyGadget;
use calldataload::CallDataLoadGadget;
use calldatasize::CallDataSizeGadget;
use caller::CallerGadget;
use callop::CallOpGadget;
use callvalue::CallValueGadget;
use chainid::ChainIdGadget;
use codecopy::CodeCopyGadget;
use codesize::CodesizeGadget;
use comparator::ComparatorGadget;
use create::CreateGadget;
use dummy::DummyGadget;
use dup::DupGadget;
use end_block::EndBlockGadget;
use end_tx::EndTxGadget;
use error_invalid_jump::ErrorInvalidJumpGadget;
use error_invalid_opcode::ErrorInvalidOpcodeGadget;
use error_oog_call::ErrorOOGCallGadget;
use error_oog_constant::ErrorOOGConstantGadget;
use error_oog_exp::ErrorOOGExpGadget;
use error_oog_log::ErrorOOGLogGadget;
use error_oog_memory_copy::ErrorOOGMemoryCopyGadget;
use error_oog_sload_sstore::ErrorOOGSloadSstoreGadget;
use error_return_data_oo_bound::ErrorReturnDataOutOfBoundGadget;
use error_stack::ErrorStackGadget;
use error_write_protection::ErrorWriteProtectionGadget;
use exp::ExponentiationGadget;
use extcodecopy::ExtcodecopyGadget;
use extcodehash::ExtcodehashGadget;
use extcodesize::ExtcodesizeGadget;
use gas::GasGadget;
use gasprice::GasPriceGadget;
use is_zero::IsZeroGadget;
use jump::JumpGadget;
use jumpdest::JumpdestGadget;
use jumpi::JumpiGadget;
use logs::LogGadget;
use memory::MemoryGadget;
use msize::MsizeGadget;
use mul_div_mod::MulDivModGadget;
use mulmod::MulModGadget;
use opcode_not::NotGadget;
use origin::OriginGadget;
use pc::PcGadget;
use pop::PopGadget;
use push::PushGadget;
use return_revert::ReturnRevertGadget;
use returndatacopy::ReturnDataCopyGadget;
use returndatasize::ReturnDataSizeGadget;
use sar::SarGadget;
use sdiv_smod::SignedDivModGadget;
use selfbalance::SelfbalanceGadget;
use shl_shr::ShlShrGadget;
use signed_comparator::SignedComparatorGadget;
use signextend::SignextendGadget;
use sload::SloadGadget;
use sstore::SstoreGadget;
use stop::StopGadget;
use swap::SwapGadget;

pub(crate) trait ExecutionGadget<F: Field> {
    const NAME: &'static str;

    const EXECUTION_STATE: ExecutionState;

    fn configure(cb: &mut EVMConstraintBuilder<F>) -> Self;

    fn assign_exec_step(
        &self,
        region: &mut CachedRegion<'_, '_, F>,
        offset: usize,
        block: &Block<F>,
        transaction: &Transaction,
        call: &Call,
        step: &ExecStep,
    ) -> Result<(), Error>;
}

#[derive(Clone, Debug)]
pub struct ExecutionConfig<F> {
    // EVM Circuit selector, which enables all usable rows.  The rows where this selector is
    // disabled won't verify any constraint (they can be unused rows or rows with blinding
    // factors).
    q_usable: Selector,
    // Dynamic selector that is enabled at the rows where each assigned execution step starts (a
    // step has dynamic height).
    q_step: Column<Advice>,
    // Column to hold constant values used for copy constraints
    constants: Column<Fixed>,
    num_rows_until_next_step: Column<Advice>,
    num_rows_inv: Column<Advice>,
    // Selector enabled in the row where the first execution step starts.
    q_step_first: Selector,
    // Selector enabled in the row where the last execution step starts.
    q_step_last: Selector,
    advices: [Column<Advice>; STEP_WIDTH],
    step: Step<F>,
    pub(crate) height_map: HashMap<ExecutionState, usize>,
    stored_expressions_map: HashMap<ExecutionState, Vec<StoredExpression<F>>>,
    instrument: Instrument,
    // internal state gadgets
    begin_tx_gadget: Box<BeginTxGadget<F>>,
    end_block_gadget: Box<EndBlockGadget<F>>,
    end_tx_gadget: Box<EndTxGadget<F>>,
    // opcode gadgets
    add_sub_gadget: Box<AddSubGadget<F>>,
    addmod_gadget: Box<AddModGadget<F>>,
    address_gadget: Box<AddressGadget<F>>,
    balance_gadget: Box<BalanceGadget<F>>,
    bitwise_gadget: Box<BitwiseGadget<F>>,
    byte_gadget: Box<ByteGadget<F>>,
    call_op_gadget: Box<CallOpGadget<F>>,
    call_value_gadget: Box<CallValueGadget<F>>,
    calldatacopy_gadget: Box<CallDataCopyGadget<F>>,
    calldataload_gadget: Box<CallDataLoadGadget<F>>,
    calldatasize_gadget: Box<CallDataSizeGadget<F>>,
    caller_gadget: Box<CallerGadget<F>>,
    chainid_gadget: Box<ChainIdGadget<F>>,
    codecopy_gadget: Box<CodeCopyGadget<F>>,
    codesize_gadget: Box<CodesizeGadget<F>>,
    comparator_gadget: Box<ComparatorGadget<F>>,
    dup_gadget: Box<DupGadget<F>>,
    exp_gadget: Box<ExponentiationGadget<F>>,
    extcodehash_gadget: Box<ExtcodehashGadget<F>>,
    extcodesize_gadget: Box<ExtcodesizeGadget<F>>,
    extcodecopy_gadget: Box<ExtcodecopyGadget<F>>,
    gas_gadget: Box<GasGadget<F>>,
    gasprice_gadget: Box<GasPriceGadget<F>>,
    iszero_gadget: Box<IsZeroGadget<F>>,
    jump_gadget: Box<JumpGadget<F>>,
    jumpdest_gadget: Box<JumpdestGadget<F>>,
    jumpi_gadget: Box<JumpiGadget<F>>,
    log_gadget: Box<LogGadget<F>>,
    memory_gadget: Box<MemoryGadget<F>>,
    msize_gadget: Box<MsizeGadget<F>>,
    mul_div_mod_gadget: Box<MulDivModGadget<F>>,
    mulmod_gadget: Box<MulModGadget<F>>,
    not_gadget: Box<NotGadget<F>>,
    origin_gadget: Box<OriginGadget<F>>,
    pc_gadget: Box<PcGadget<F>>,
    pop_gadget: Box<PopGadget<F>>,
    push_gadget: Box<PushGadget<F>>,
    return_revert_gadget: Box<ReturnRevertGadget<F>>,
    sar_gadget: Box<SarGadget<F>>,
    sdiv_smod_gadget: Box<SignedDivModGadget<F>>,
    selfbalance_gadget: Box<SelfbalanceGadget<F>>,
    sha3_gadget: Box<Sha3Gadget<F>>,
    shl_shr_gadget: Box<ShlShrGadget<F>>,
    returndatasize_gadget: Box<ReturnDataSizeGadget<F>>,
    returndatacopy_gadget: Box<ReturnDataCopyGadget<F>>,
    create_gadget: Box<CreateGadget<F, false, { ExecutionState::CREATE }>>,
    create2_gadget: Box<CreateGadget<F, true, { ExecutionState::CREATE2 }>>,
    selfdestruct_gadget: Box<DummyGadget<F, 1, 0, { ExecutionState::SELFDESTRUCT }>>,
    signed_comparator_gadget: Box<SignedComparatorGadget<F>>,
    signextend_gadget: Box<SignextendGadget<F>>,
    sload_gadget: Box<SloadGadget<F>>,
    sstore_gadget: Box<SstoreGadget<F>>,
    stop_gadget: Box<StopGadget<F>>,
    swap_gadget: Box<SwapGadget<F>>,
    blockhash_gadget: Box<BlockHashGadget<F>>,
    block_ctx_u64_gadget: Box<BlockCtxU64Gadget<F>>,
    block_ctx_u160_gadget: Box<BlockCtxU160Gadget<F>>,
    block_ctx_u256_gadget: Box<BlockCtxU256Gadget<F>>,
    // error gadgets
    error_oog_call: Box<ErrorOOGCallGadget<F>>,
    error_oog_constant: Box<ErrorOOGConstantGadget<F>>,
    error_oog_exp: Box<ErrorOOGExpGadget<F>>,
    error_oog_memory_copy: Box<ErrorOOGMemoryCopyGadget<F>>,
    error_oog_sload_sstore: Box<ErrorOOGSloadSstoreGadget<F>>,
    error_oog_static_memory_gadget:
        Box<DummyGadget<F, 0, 0, { ExecutionState::ErrorOutOfGasStaticMemoryExpansion }>>,
    error_stack: Box<ErrorStackGadget<F>>,
    error_write_protection: Box<ErrorWriteProtectionGadget<F>>,
    error_oog_dynamic_memory_gadget:
        Box<DummyGadget<F, 0, 0, { ExecutionState::ErrorOutOfGasDynamicMemoryExpansion }>>,
    error_oog_log: Box<ErrorOOGLogGadget<F>>,
    error_oog_account_access:
        Box<DummyGadget<F, 0, 0, { ExecutionState::ErrorOutOfGasAccountAccess }>>,
    error_oog_sha3: Box<DummyGadget<F, 0, 0, { ExecutionState::ErrorOutOfGasSHA3 }>>,
    error_oog_ext_codecopy: Box<DummyGadget<F, 0, 0, { ExecutionState::ErrorOutOfGasEXTCODECOPY }>>,
    error_oog_create2: Box<DummyGadget<F, 0, 0, { ExecutionState::ErrorOutOfGasCREATE2 }>>,
    error_oog_self_destruct:
        Box<DummyGadget<F, 0, 0, { ExecutionState::ErrorOutOfGasSELFDESTRUCT }>>,
    error_oog_code_store: Box<DummyGadget<F, 0, 0, { ExecutionState::ErrorOutOfGasCodeStore }>>,
    error_invalid_jump: Box<ErrorInvalidJumpGadget<F>>,
    error_invalid_opcode: Box<ErrorInvalidOpcodeGadget<F>>,
    error_depth: Box<DummyGadget<F, 0, 0, { ExecutionState::ErrorDepth }>>,
    error_contract_address_collision:
        Box<DummyGadget<F, 0, 0, { ExecutionState::ErrorContractAddressCollision }>>,
    error_invalid_creation_code:
        Box<DummyGadget<F, 0, 0, { ExecutionState::ErrorInvalidCreationCode }>>,
    error_return_data_out_of_bound: Box<ErrorReturnDataOutOfBoundGadget<F>>,
}

impl<F: Field> ExecutionConfig<F> {
    #[allow(clippy::too_many_arguments)]
    #[allow(clippy::redundant_closure_call)]
    pub(crate) fn configure(
        meta: &mut ConstraintSystem<F>,
        challenges: Challenges<Expression<F>>,
        fixed_table: &dyn LookupTable<F>,
        byte_table: &dyn LookupTable<F>,
        tx_table: &dyn LookupTable<F>,
        rw_table: &dyn LookupTable<F>,
        bytecode_table: &dyn LookupTable<F>,
        block_table: &dyn LookupTable<F>,
        copy_table: &dyn LookupTable<F>,
        keccak_table: &dyn LookupTable<F>,
        exp_table: &dyn LookupTable<F>,
    ) -> Self {
        let mut instrument = Instrument::default();
        let q_usable = meta.complex_selector();
        let q_step = meta.advice_column();
        let constants = meta.fixed_column();
        meta.enable_constant(constants);
        let num_rows_until_next_step = meta.advice_column();
        let num_rows_inv = meta.advice_column();
        let q_step_first = meta.complex_selector();
        let q_step_last = meta.complex_selector();

        let advices = [(); STEP_WIDTH]
            .iter()
            .enumerate()
            .map(|(n, _)| {
                if n < EVM_LOOKUP_COLS {
                    meta.advice_column_in(ThirdPhase)
                } else if n < EVM_LOOKUP_COLS + N_PHASE2_COLUMNS {
                    meta.advice_column_in(SecondPhase)
                } else {
                    meta.advice_column_in(FirstPhase)
                }
            })
            .collect::<Vec<_>>()
            .try_into()
            .unwrap();

        let step_curr = Step::new(meta, advices, 0, false);
        let mut height_map = HashMap::new();

        meta.create_gate("Constrain execution state", |meta| {
            let q_usable = meta.query_selector(q_usable);
            let q_step = meta.query_advice(q_step, Rotation::cur());
            let q_step_first = meta.query_selector(q_step_first);
            let q_step_last = meta.query_selector(q_step_last);

            let execution_state_selector_constraints = step_curr.state.execution_state.configure();

            // NEW: Enabled, this will break hand crafted tests, maybe we can remove them?
            let first_step_check = {
                let begin_tx_end_block_selector = step_curr
                    .execution_state_selector([ExecutionState::BeginTx, ExecutionState::EndBlock]);
                iter::once((
                    "First step should be BeginTx or EndBlock",
                    q_step_first * (1.expr() - begin_tx_end_block_selector),
                ))
            };

            let last_step_check = {
                let end_block_selector =
                    step_curr.execution_state_selector([ExecutionState::EndBlock]);
                iter::once((
                    "Last step should be EndBlock",
                    q_step_last * (1.expr() - end_block_selector),
                ))
            };

            execution_state_selector_constraints
                .into_iter()
                .map(move |(name, poly)| (name, q_usable.clone() * q_step.clone() * poly))
                .chain(first_step_check)
                .chain(last_step_check)
        });

        meta.create_gate("q_step", |meta| {
            let q_usable = meta.query_selector(q_usable);
            let q_step_first = meta.query_selector(q_step_first);
            let q_step_last = meta.query_selector(q_step_last);
            let q_step = meta.query_advice(q_step, Rotation::cur());
            let num_rows_left_cur = meta.query_advice(num_rows_until_next_step, Rotation::cur());
            let num_rows_left_next = meta.query_advice(num_rows_until_next_step, Rotation::next());
            let num_rows_left_inverse = meta.query_advice(num_rows_inv, Rotation::cur());

            let mut cb = BaseConstraintBuilder::default();
            // q_step needs to be enabled on the first row
            // rw_counter starts at 1
            cb.condition(q_step_first, |cb| {
                cb.require_equal("q_step == 1", q_step.clone(), 1.expr());
                cb.require_equal(
                    "rw_counter is initialized to be 1",
                    step_curr.state.rw_counter.expr(),
                    1.expr(),
                )
            });
            // For every step, is_create and is_root are boolean.
            cb.condition(q_step.clone(), |cb| {
                cb.require_boolean(
                    "step.is_create is boolean",
                    step_curr.state.is_create.expr(),
                );
                cb.require_boolean("step.is_root is boolean", step_curr.state.is_root.expr());
            });
            // q_step needs to be enabled on the last row
            cb.condition(q_step_last, |cb| {
                cb.require_equal("q_step == 1", q_step.clone(), 1.expr());
            });
            // Except when step is enabled, the step counter needs to decrease by 1
            cb.condition(1.expr() - q_step.clone(), |cb| {
                cb.require_equal(
                    "num_rows_left_cur := num_rows_left_next + 1",
                    num_rows_left_cur.clone(),
                    num_rows_left_next + 1.expr(),
                );
            });
            // Enforce that q_step := num_rows_until_next_step == 0
            let is_zero = 1.expr() - (num_rows_left_cur.clone() * num_rows_left_inverse.clone());
            cb.require_zero(
                "num_rows_left_cur * is_zero == 0",
                num_rows_left_cur * is_zero.clone(),
            );
            cb.require_zero(
                "num_rows_left_inverse * is_zero == 0",
                num_rows_left_inverse * is_zero.clone(),
            );
            cb.require_equal("q_step == is_zero", q_step, is_zero);
            // On each usable row
            cb.gate(q_usable)
        });

        let mut stored_expressions_map = HashMap::new();

        macro_rules! configure_gadget {
            () => {
                // We create each gadget in a closure so that the stack required to hold
                // the gadget value before being copied to the box is freed immediately after
                // the boxed gadget is returned.
                // We put each gadget in a box so that they stay in the heap to keep
                // ExecutionConfig at a managable size.
                (|| {
                    Box::new(Self::configure_gadget(
                        meta,
                        advices,
                        q_usable,
                        q_step,
                        num_rows_until_next_step,
                        q_step_first,
                        q_step_last,
                        &challenges,
                        &step_curr,
                        &mut height_map,
                        &mut stored_expressions_map,
                        &mut instrument,
                    ))
                })()
            };
        }

        let cell_manager = step_curr.cell_manager.clone();

        let config = Self {
            q_usable,
            q_step,
            constants,
            num_rows_until_next_step,
            num_rows_inv,
            q_step_first,
            q_step_last,
            advices,
            // internal states
            begin_tx_gadget: configure_gadget!(),
            end_block_gadget: configure_gadget!(),
            end_tx_gadget: configure_gadget!(),
            // opcode gadgets
            add_sub_gadget: configure_gadget!(),
            addmod_gadget: configure_gadget!(),
            bitwise_gadget: configure_gadget!(),
            byte_gadget: configure_gadget!(),
            call_op_gadget: configure_gadget!(),
            call_value_gadget: configure_gadget!(),
            calldatacopy_gadget: configure_gadget!(),
            calldataload_gadget: configure_gadget!(),
            calldatasize_gadget: configure_gadget!(),
            caller_gadget: configure_gadget!(),
            chainid_gadget: configure_gadget!(),
            codecopy_gadget: configure_gadget!(),
            codesize_gadget: configure_gadget!(),
            comparator_gadget: configure_gadget!(),
            dup_gadget: configure_gadget!(),
            extcodehash_gadget: configure_gadget!(),
            extcodesize_gadget: configure_gadget!(),
            gas_gadget: configure_gadget!(),
            gasprice_gadget: configure_gadget!(),
            iszero_gadget: configure_gadget!(),
            jump_gadget: configure_gadget!(),
            jumpdest_gadget: configure_gadget!(),
            jumpi_gadget: configure_gadget!(),
            log_gadget: configure_gadget!(),
            memory_gadget: configure_gadget!(),
            msize_gadget: configure_gadget!(),
            mul_div_mod_gadget: configure_gadget!(),
            mulmod_gadget: configure_gadget!(),
            not_gadget: configure_gadget!(),
            origin_gadget: configure_gadget!(),
            pc_gadget: configure_gadget!(),
            pop_gadget: configure_gadget!(),
            push_gadget: configure_gadget!(),
            return_revert_gadget: configure_gadget!(),
            sdiv_smod_gadget: configure_gadget!(),
            selfbalance_gadget: configure_gadget!(),
            sha3_gadget: configure_gadget!(),
            address_gadget: configure_gadget!(),
            balance_gadget: configure_gadget!(),
            blockhash_gadget: configure_gadget!(),
            exp_gadget: configure_gadget!(),
            sar_gadget: configure_gadget!(),
            extcodecopy_gadget: configure_gadget!(),
            returndatasize_gadget: configure_gadget!(),
            returndatacopy_gadget: configure_gadget!(),
            create_gadget: configure_gadget!(),
            create2_gadget: configure_gadget!(),
            selfdestruct_gadget: configure_gadget!(),
            shl_shr_gadget: configure_gadget!(),
            signed_comparator_gadget: configure_gadget!(),
            signextend_gadget: configure_gadget!(),
            sload_gadget: configure_gadget!(),
            sstore_gadget: configure_gadget!(),
            stop_gadget: configure_gadget!(),
            swap_gadget: configure_gadget!(),
            block_ctx_u64_gadget: configure_gadget!(),
            block_ctx_u160_gadget: configure_gadget!(),
            block_ctx_u256_gadget: configure_gadget!(),
            // error gadgets
            error_oog_constant: configure_gadget!(),
            error_oog_static_memory_gadget: configure_gadget!(),
            error_stack: configure_gadget!(),
            error_oog_dynamic_memory_gadget: configure_gadget!(),
            error_oog_log: configure_gadget!(),
            error_oog_sload_sstore: configure_gadget!(),
            error_oog_call: configure_gadget!(),
            error_oog_memory_copy: configure_gadget!(),
            error_oog_account_access: configure_gadget!(),
            error_oog_sha3: configure_gadget!(),
            error_oog_ext_codecopy: configure_gadget!(),
            error_oog_exp: configure_gadget!(),
            error_oog_create2: configure_gadget!(),
            error_oog_self_destruct: configure_gadget!(),
            error_oog_code_store: configure_gadget!(),
            error_invalid_jump: configure_gadget!(),
            error_invalid_opcode: configure_gadget!(),
            error_write_protection: configure_gadget!(),
            error_depth: configure_gadget!(),
            error_contract_address_collision: configure_gadget!(),
            error_invalid_creation_code: configure_gadget!(),
            error_return_data_out_of_bound: configure_gadget!(),
            // step and presets
            step: step_curr,
            height_map,
            stored_expressions_map,
            instrument,
        };

        Self::configure_lookup(
            meta,
            fixed_table,
            byte_table,
            tx_table,
            rw_table,
            bytecode_table,
            block_table,
            copy_table,
            keccak_table,
            exp_table,
            &challenges,
            &cell_manager,
        );
        config
    }

    pub fn instrument(&self) -> &Instrument {
        &self.instrument
    }

    #[allow(clippy::too_many_arguments)]
    fn configure_gadget<G: ExecutionGadget<F>>(
        meta: &mut ConstraintSystem<F>,
        advices: [Column<Advice>; STEP_WIDTH],
        q_usable: Selector,
        q_step: Column<Advice>,
        num_rows_until_next_step: Column<Advice>,
        q_step_first: Selector,
        q_step_last: Selector,
        challenges: &Challenges<Expression<F>>,
        step_curr: &Step<F>,
        height_map: &mut HashMap<ExecutionState, usize>,
        stored_expressions_map: &mut HashMap<ExecutionState, Vec<StoredExpression<F>>>,
        instrument: &mut Instrument,
    ) -> G {
        // Configure the gadget with the max height first so we can find out the actual
        // height
        let height = {
            let dummy_step_next = Step::new(meta, advices, MAX_STEP_HEIGHT, true);
            let mut cb = EVMConstraintBuilder::new(
                step_curr.clone(),
                dummy_step_next,
                challenges,
                G::EXECUTION_STATE,
            );
            G::configure(&mut cb);
            let (_, _, height) = cb.build();
            height
        };

        // Now actually configure the gadget with the correct minimal height
        let step_next = &Step::new(meta, advices, height, true);
        let mut cb = EVMConstraintBuilder::new(
            step_curr.clone(),
            step_next.clone(),
            challenges,
            G::EXECUTION_STATE,
        );

        let gadget = G::configure(&mut cb);

        Self::configure_gadget_impl(
            meta,
            q_usable,
            q_step,
            num_rows_until_next_step,
            q_step_first,
            q_step_last,
            step_curr,
            step_next,
            height_map,
            stored_expressions_map,
            instrument,
            G::NAME,
            G::EXECUTION_STATE,
            height,
            cb,
        );

        gadget
    }

    #[allow(clippy::too_many_arguments)]
    fn configure_gadget_impl(
        meta: &mut ConstraintSystem<F>,
        q_usable: Selector,
        q_step: Column<Advice>,
        num_rows_until_next_step: Column<Advice>,
        q_step_first: Selector,
        q_step_last: Selector,
        step_curr: &Step<F>,
        step_next: &Step<F>,
        height_map: &mut HashMap<ExecutionState, usize>,
        stored_expressions_map: &mut HashMap<ExecutionState, Vec<StoredExpression<F>>>,
        instrument: &mut Instrument,
        name: &'static str,
        execution_state: ExecutionState,
        height: usize,
        mut cb: EVMConstraintBuilder<F>,
    ) {
        // Enforce the step height for this opcode
        let num_rows_until_next_step_next = query_expression(meta, |meta| {
            meta.query_advice(num_rows_until_next_step, Rotation::next())
        });
        cb.require_equal(
            "num_rows_until_next_step_next := height - 1",
            num_rows_until_next_step_next,
            (height - 1).expr(),
        );

        instrument.on_gadget_built(execution_state, &cb);

        let (constraints, stored_expressions, _) = cb.build();
        debug_assert!(
            !height_map.contains_key(&execution_state),
            "execution state already configured"
        );

        height_map.insert(execution_state, height);
        debug_assert!(
            !stored_expressions_map.contains_key(&execution_state),
            "execution state already configured"
        );
        stored_expressions_map.insert(execution_state, stored_expressions);

        // Enforce the logic for this opcode
        let sel_step: &dyn Fn(&mut VirtualCells<F>) -> Expression<F> =
            &|meta| meta.query_advice(q_step, Rotation::cur());
        let sel_step_first: &dyn Fn(&mut VirtualCells<F>) -> Expression<F> =
            &|meta| meta.query_selector(q_step_first);
        let sel_step_last: &dyn Fn(&mut VirtualCells<F>) -> Expression<F> =
            &|meta| meta.query_selector(q_step_last);
        let sel_not_step_last: &dyn Fn(&mut VirtualCells<F>) -> Expression<F> = &|meta| {
            meta.query_advice(q_step, Rotation::cur()) * not::expr(meta.query_selector(q_step_last))
        };

        for (selector, constraints) in [
            (sel_step, constraints.step),
            (sel_step_first, constraints.step_first),
            (sel_step_last, constraints.step_last),
            (sel_not_step_last, constraints.not_step_last),
        ] {
            if !constraints.is_empty() {
                meta.create_gate(name, |meta| {
                    let q_usable = meta.query_selector(q_usable);
                    let selector = selector(meta);
                    constraints.into_iter().map(move |(name, constraint)| {
                        (name, q_usable.clone() * selector.clone() * constraint)
                    })
                });
            }
        }

        // Enforce the state transitions for this opcode
        meta.create_gate("Constrain state machine transitions", |meta| {
            let q_usable = meta.query_selector(q_usable);
            let q_step = meta.query_advice(q_step, Rotation::cur());
            let q_step_last = meta.query_selector(q_step_last);

            // ExecutionState transition should be correct.
            iter::empty()
                .chain(
                    IntoIterator::into_iter([
                        (
                            "EndTx can only transit to BeginTx or EndBlock",
                            ExecutionState::EndTx,
                            vec![ExecutionState::BeginTx, ExecutionState::EndBlock],
                        ),
                        (
                            "EndBlock can only transit to EndBlock",
                            ExecutionState::EndBlock,
                            vec![ExecutionState::EndBlock],
                        ),
                    ])
                    .filter(move |(_, from, _)| *from == execution_state)
                    .map(|(_, _, to)| 1.expr() - step_next.execution_state_selector(to)),
                )
                .chain(
                    IntoIterator::into_iter([
                        (
                            "Only EndTx can transit to BeginTx",
                            ExecutionState::BeginTx,
                            vec![ExecutionState::EndTx],
                        ),
                        (
                            "Only ExecutionState which halts or BeginTx can transit to EndTx",
                            ExecutionState::EndTx,
                            ExecutionState::iter()
                                .filter(ExecutionState::halts)
                                .chain(iter::once(ExecutionState::BeginTx))
                                .collect(),
                        ),
                        (
                            "Only EndTx or EndBlock can transit to EndBlock",
                            ExecutionState::EndBlock,
                            vec![ExecutionState::EndTx, ExecutionState::EndBlock],
                        ),
                    ])
                    .filter(move |(_, _, from)| !from.contains(&execution_state))
                    .map(|(_, to, _)| step_next.execution_state_selector([to])),
                )
                // Accumulate all state transition checks.
                // This can be done because all summed values are enforced to be boolean.
                .reduce(|accum, poly| accum + poly)
                .map(move |poly| {
                    q_usable.clone()
                        * q_step.clone()
                        * (1.expr() - q_step_last.clone())
                        * step_curr.execution_state_selector([execution_state])
                        * poly
                })
        });
    }

    #[allow(clippy::too_many_arguments)]
    fn configure_lookup(
        meta: &mut ConstraintSystem<F>,
        fixed_table: &dyn LookupTable<F>,
        byte_table: &dyn LookupTable<F>,
        tx_table: &dyn LookupTable<F>,
        rw_table: &dyn LookupTable<F>,
        bytecode_table: &dyn LookupTable<F>,
        block_table: &dyn LookupTable<F>,
        copy_table: &dyn LookupTable<F>,
        keccak_table: &dyn LookupTable<F>,
        exp_table: &dyn LookupTable<F>,
        challenges: &Challenges<Expression<F>>,
        cell_manager: &CellManager<F>,
    ) {
        for column in cell_manager.columns().iter() {
            if let CellType::Lookup(table) = column.cell_type {
                let name = format!("{:?}", table);
                meta.lookup_any(Box::leak(name.into_boxed_str()), |meta| {
                    let table_expressions = match table {
                        Table::Fixed => fixed_table,
                        Table::Tx => tx_table,
                        Table::Rw => rw_table,
                        Table::Bytecode => bytecode_table,
                        Table::Block => block_table,
                        Table::Copy => copy_table,
                        Table::Keccak => keccak_table,
                        Table::Exp => exp_table,
                    }
                    .table_exprs(meta);
                    vec![(
                        column.expr(),
                        rlc::expr(&table_expressions, challenges.lookup_input()),
                    )]
                });
            }
        }
        for column in cell_manager.columns().iter() {
            if let CellType::LookupByte = column.cell_type {
                meta.lookup_any("Byte lookup", |meta| {
                    let byte_table_expression = byte_table.table_exprs(meta)[0].clone();
                    vec![(column.expr(), byte_table_expression)]
                });
            }
        }
    }

    /// Assign columns related to step counter
    fn assign_q_step(
        &self,
        region: &mut Region<'_, F>,
        offset: usize,
        height: usize,
    ) -> Result<(), Error> {
        // Name Advice columns
        for idx in 0..height {
            let offset = offset + idx;
            self.q_usable.enable(region, offset)?;
            region.assign_advice(
                || "step selector",
                self.q_step,
                offset,
                || Value::known(if idx == 0 { F::ONE } else { F::ZERO }),
            )?;
            let value = if idx == 0 {
                F::ZERO
            } else {
                F::from((height - idx) as u64)
            };
            region.assign_advice(
                || "step height",
                self.num_rows_until_next_step,
                offset,
                || Value::known(value),
            )?;
            region.assign_advice(
                || "step height inv",
                self.num_rows_inv,
                offset,
                || Value::known(value.invert().unwrap_or(F::ZERO)),
            )?;
        }
        Ok(())
    }

    /// Assign block
    /// When exact is enabled, assign exact steps in block without padding for
    /// unit test purpose
    pub fn assign_block(
        &self,
        layouter: &mut impl Layouter<F>,
        block: &Block<F>,
        challenges: &Challenges<Value<F>>,
    ) -> Result<(), Error> {
        layouter.assign_region(
            || "Execution step",
            |mut region| {
                let mut offset = 0;

                // Annotate the EVMCircuit columns within it's single region.
                self.annotate_circuit(&mut region);

                self.q_step_first.enable(&mut region, offset)?;

                let dummy_tx = Transaction::default();
                let last_call = block
                    .txs
                    .last()
                    .map(|tx| tx.calls[0].clone())
                    .unwrap_or_else(Call::default);
                let end_block_not_last = &block.end_block_not_last;
                let end_block_last = &block.end_block_last;
                // Collect all steps
                let mut steps = block
                    .txs
                    .iter()
                    .flat_map(|tx| {
                        tx.steps
                            .iter()
                            .map(move |step| (tx, &tx.calls[step.call_index], step))
                    })
                    .chain(std::iter::once((&dummy_tx, &last_call, end_block_not_last)))
                    .peekable();

                let evm_rows = block.circuits_params.max_evm_rows;
                let no_padding = evm_rows == 0;

                // part1: assign real steps
                loop {
                    let (transaction, call, step) = steps.next().expect("should not be empty");
                    let next = steps.peek();
                    if next.is_none() {
                        break;
                    }
                    let height = step.execution_state().get_step_height();

                    // Assign the step witness
                    self.assign_exec_step(
                        &mut region,
                        offset,
                        block,
                        transaction,
                        call,
                        step,
                        height,
                        next.copied(),
                        challenges,
                    )?;

                    // q_step logic
                    self.assign_q_step(&mut region, offset, height)?;

                    offset += height;
                }

                // part2: assign non-last EndBlock steps when padding needed
                if !no_padding {
                    if offset >= evm_rows {
                        log::error!(
                            "evm circuit offset larger than padding: {} > {}",
                            offset,
                            evm_rows
                        );
                        return Err(Error::Synthesis);
                    }
                    let height = ExecutionState::EndBlock.get_step_height();
                    debug_assert_eq!(height, 1);
                    let last_row = evm_rows - 1;
                    log::trace!(
                        "assign non-last EndBlock in range [{},{})",
                        offset,
                        last_row
                    );
                    self.assign_same_exec_step_in_range(
                        &mut region,
                        offset,
                        last_row,
                        block,
                        &dummy_tx,
                        &last_call,
                        end_block_not_last,
                        height,
                        challenges,
                    )?;

                    for row_idx in offset..last_row {
                        self.assign_q_step(&mut region, row_idx, height)?;
                    }
                    offset = last_row;
                }

                // part3: assign the last EndBlock at offset `evm_rows - 1`
                let height = ExecutionState::EndBlock.get_step_height();
                debug_assert_eq!(height, 1);
                log::trace!("assign last EndBlock at offset {}", offset);
                self.assign_exec_step(
                    &mut region,
                    offset,
                    block,
                    &dummy_tx,
                    &last_call,
                    end_block_last,
                    height,
                    None,
                    challenges,
                )?;
                self.assign_q_step(&mut region, offset, height)?;
                // enable q_step_last
                self.q_step_last.enable(&mut region, offset)?;
                offset += height;

                // part4:
                // These are still referenced (but not used) in next rows
                region.assign_advice(
                    || "step height",
                    self.num_rows_until_next_step,
                    offset,
                    || Value::known(F::ZERO),
                )?;
                region.assign_advice(
                    || "step height inv",
                    self.q_step,
                    offset,
                    || Value::known(F::ZERO),
                )?;

                Ok(())
            },
        )
    }

    fn annotate_circuit(&self, region: &mut Region<F>) {
        let groups = [
            ("EVM_lookup_fixed", FIXED_TABLE_LOOKUPS),
            ("EVM_lookup_tx", TX_TABLE_LOOKUPS),
            ("EVM_lookup_rw", RW_TABLE_LOOKUPS),
            ("EVM_lookup_bytecode", BYTECODE_TABLE_LOOKUPS),
            ("EVM_lookup_block", BLOCK_TABLE_LOOKUPS),
            ("EVM_lookup_copy", COPY_TABLE_LOOKUPS),
            ("EVM_lookup_keccak", KECCAK_TABLE_LOOKUPS),
            ("EVM_lookup_exp", EXP_TABLE_LOOKUPS),
            ("EVM_adv_phase2", N_PHASE2_COLUMNS),
            ("EVM_copy", N_COPY_COLUMNS),
            ("EVM_lookup_byte", N_BYTE_LOOKUPS),
            ("EVM_adv_phase1", N_PHASE1_COLUMNS),
        ];
        let mut group_index = 0;
        let mut index = 0;
        for col in self.advices {
            let (name, length) = groups[group_index];
            region.name_column(|| format!("{}_{}", name, index), col);
            index += 1;
            if index >= length {
                index = 0;
                group_index += 1;
            }
        }

        region.name_column(|| "EVM_q_step", self.q_step);
        region.name_column(|| "EVM_num_rows_inv", self.num_rows_inv);
        region.name_column(|| "EVM_rows_until_next_step", self.num_rows_until_next_step);
        region.name_column(|| "Copy_Constr_const", self.constants);
    }

    #[allow(clippy::too_many_arguments)]
    fn assign_same_exec_step_in_range(
        &self,
        region: &mut Region<'_, F>,
        offset_begin: usize,
        offset_end: usize,
        block: &Block<F>,
        transaction: &Transaction,
        call: &Call,
        step: &ExecStep,
        height: usize,
        challenges: &Challenges<Value<F>>,
    ) -> Result<(), Error> {
        if offset_end <= offset_begin {
            return Ok(());
        }
        assert_eq!(height, 1);
        assert!(step.rw_indices_len() == 0);
        assert!(matches!(step.execution_state(), ExecutionState::EndBlock));

        // Disable access to next step deliberately for "repeatable" step
        let region = &mut CachedRegion::<'_, '_, F>::new(
            region,
            challenges,
            self.advices.to_vec(),
            1,
            offset_begin,
        );
        self.assign_exec_step_int(region, offset_begin, block, transaction, call, step)?;

        region.replicate_assignment_for_range(
            || format!("repeat {:?} rows", step.execution_state()),
            offset_begin + 1,
            offset_end,
        )?;

        Ok(())
    }

    #[allow(clippy::too_many_arguments)]
    fn assign_exec_step(
        &self,
        region: &mut Region<'_, F>,
        offset: usize,
        block: &Block<F>,
        transaction: &Transaction,
        call: &Call,
        step: &ExecStep,
        height: usize,
        next: Option<(&Transaction, &Call, &ExecStep)>,
        challenges: &Challenges<Value<F>>,
    ) -> Result<(), Error> {
        if !matches!(step.execution_state(), ExecutionState::EndBlock) {
            log::trace!(
                "assign_exec_step offset: {} state {:?} step: {:?} call: {:?}",
                offset,
                step.execution_state(),
                step,
                call
            );
        }
        // Make the region large enough for the current step and the next step.
        // The next step's next step may also be accessed, so make the region large
        // enough for 3 steps.
        let region = &mut CachedRegion::<'_, '_, F>::new(
            region,
            challenges,
            self.advices.to_vec(),
            MAX_STEP_HEIGHT * 3,
            offset,
        );

        // Also set the witness of the next step.
        // These may be used in stored expressions and
        // so their witness values need to be known to be able
        // to correctly calculate the intermediate value.
        if let Some((transaction_next, call_next, step_next)) = next {
            self.assign_exec_step_int(
                region,
                offset + height,
                block,
                transaction_next,
                call_next,
                step_next,
            )?;
        }

        self.assign_exec_step_int(region, offset, block, transaction, call, step)
    }

    fn assign_exec_step_int(
        &self,
        region: &mut CachedRegion<'_, '_, F>,
        offset: usize,
        block: &Block<F>,
        transaction: &Transaction,
        call: &Call,
        step: &ExecStep,
    ) -> Result<(), Error> {
        self.step
            .assign_exec_step(region, offset, block, call, step)?;

        macro_rules! assign_exec_step {
            ($gadget:expr) => {
                $gadget.assign_exec_step(region, offset, block, transaction, call, step)?
            };
        }

        match step.execution_state() {
            // internal states
            ExecutionState::BeginTx => assign_exec_step!(self.begin_tx_gadget),
            ExecutionState::EndTx => assign_exec_step!(self.end_tx_gadget),
            ExecutionState::EndBlock => assign_exec_step!(self.end_block_gadget),
            // opcode
            ExecutionState::ADD_SUB => assign_exec_step!(self.add_sub_gadget),
            ExecutionState::ADDMOD => assign_exec_step!(self.addmod_gadget),
            ExecutionState::ADDRESS => assign_exec_step!(self.address_gadget),
            ExecutionState::BALANCE => assign_exec_step!(self.balance_gadget),
            ExecutionState::BITWISE => assign_exec_step!(self.bitwise_gadget),
            ExecutionState::BYTE => assign_exec_step!(self.byte_gadget),
            ExecutionState::CALL_OP => assign_exec_step!(self.call_op_gadget),
            ExecutionState::CALLDATACOPY => assign_exec_step!(self.calldatacopy_gadget),
            ExecutionState::CALLDATALOAD => assign_exec_step!(self.calldataload_gadget),
            ExecutionState::CALLDATASIZE => assign_exec_step!(self.calldatasize_gadget),
            ExecutionState::CALLER => assign_exec_step!(self.caller_gadget),
            ExecutionState::CALLVALUE => assign_exec_step!(self.call_value_gadget),
            ExecutionState::CHAINID => assign_exec_step!(self.chainid_gadget),
            ExecutionState::CODECOPY => assign_exec_step!(self.codecopy_gadget),
            ExecutionState::CODESIZE => assign_exec_step!(self.codesize_gadget),
            ExecutionState::CMP => assign_exec_step!(self.comparator_gadget),
            ExecutionState::DUP => assign_exec_step!(self.dup_gadget),
            ExecutionState::EXP => assign_exec_step!(self.exp_gadget),
            ExecutionState::EXTCODEHASH => assign_exec_step!(self.extcodehash_gadget),
            ExecutionState::EXTCODESIZE => assign_exec_step!(self.extcodesize_gadget),
            ExecutionState::GAS => assign_exec_step!(self.gas_gadget),
            ExecutionState::GASPRICE => assign_exec_step!(self.gasprice_gadget),
            ExecutionState::ISZERO => assign_exec_step!(self.iszero_gadget),
            ExecutionState::JUMP => assign_exec_step!(self.jump_gadget),
            ExecutionState::JUMPDEST => assign_exec_step!(self.jumpdest_gadget),
            ExecutionState::JUMPI => assign_exec_step!(self.jumpi_gadget),
            ExecutionState::LOG => assign_exec_step!(self.log_gadget),
            ExecutionState::MEMORY => assign_exec_step!(self.memory_gadget),
            ExecutionState::MSIZE => assign_exec_step!(self.msize_gadget),
            ExecutionState::MUL_DIV_MOD => assign_exec_step!(self.mul_div_mod_gadget),
            ExecutionState::MULMOD => assign_exec_step!(self.mulmod_gadget),
            ExecutionState::NOT => assign_exec_step!(self.not_gadget),
            ExecutionState::ORIGIN => assign_exec_step!(self.origin_gadget),
            ExecutionState::PC => assign_exec_step!(self.pc_gadget),
            ExecutionState::POP => assign_exec_step!(self.pop_gadget),
            ExecutionState::PUSH => assign_exec_step!(self.push_gadget),
            ExecutionState::RETURN_REVERT => assign_exec_step!(self.return_revert_gadget),
            ExecutionState::RETURNDATASIZE => assign_exec_step!(self.returndatasize_gadget),
            ExecutionState::RETURNDATACOPY => assign_exec_step!(self.returndatacopy_gadget),
            ExecutionState::SAR => assign_exec_step!(self.sar_gadget),
            ExecutionState::SCMP => assign_exec_step!(self.signed_comparator_gadget),
            ExecutionState::SDIV_SMOD => assign_exec_step!(self.sdiv_smod_gadget),
            ExecutionState::BLOCKCTXU64 => assign_exec_step!(self.block_ctx_u64_gadget),
            ExecutionState::BLOCKCTXU160 => assign_exec_step!(self.block_ctx_u160_gadget),
            ExecutionState::BLOCKCTXU256 => assign_exec_step!(self.block_ctx_u256_gadget),
            ExecutionState::BLOCKHASH => assign_exec_step!(self.blockhash_gadget),
            ExecutionState::SELFBALANCE => assign_exec_step!(self.selfbalance_gadget),
            // dummy gadgets
            ExecutionState::EXTCODECOPY => assign_exec_step!(self.extcodecopy_gadget),
            ExecutionState::CREATE => assign_exec_step!(self.create_gadget),
            ExecutionState::CREATE2 => assign_exec_step!(self.create2_gadget),
            ExecutionState::SELFDESTRUCT => assign_exec_step!(self.selfdestruct_gadget),
            // end of dummy gadgets
            ExecutionState::SHA3 => assign_exec_step!(self.sha3_gadget),
            ExecutionState::SHL_SHR => assign_exec_step!(self.shl_shr_gadget),
            ExecutionState::SIGNEXTEND => assign_exec_step!(self.signextend_gadget),
            ExecutionState::SLOAD => assign_exec_step!(self.sload_gadget),
            ExecutionState::SSTORE => assign_exec_step!(self.sstore_gadget),
            ExecutionState::STOP => assign_exec_step!(self.stop_gadget),
            ExecutionState::SWAP => assign_exec_step!(self.swap_gadget),
            // dummy errors
            ExecutionState::ErrorOutOfGasStaticMemoryExpansion => {
                assign_exec_step!(self.error_oog_static_memory_gadget)
            }
            ExecutionState::ErrorOutOfGasConstant => {
                assign_exec_step!(self.error_oog_constant)
            }
            ExecutionState::ErrorOutOfGasCall => {
                assign_exec_step!(self.error_oog_call)
            }
            ExecutionState::ErrorOutOfGasDynamicMemoryExpansion => {
                assign_exec_step!(self.error_oog_dynamic_memory_gadget)
            }
            ExecutionState::ErrorOutOfGasLOG => {
                assign_exec_step!(self.error_oog_log)
            }
            ExecutionState::ErrorOutOfGasSloadSstore => {
                assign_exec_step!(self.error_oog_sload_sstore)
            }
            ExecutionState::ErrorOutOfGasMemoryCopy => {
                assign_exec_step!(self.error_oog_memory_copy)
            }
            ExecutionState::ErrorOutOfGasAccountAccess => {
                assign_exec_step!(self.error_oog_account_access)
            }
            ExecutionState::ErrorOutOfGasSHA3 => {
                assign_exec_step!(self.error_oog_sha3)
            }
            ExecutionState::ErrorOutOfGasEXTCODECOPY => {
                assign_exec_step!(self.error_oog_ext_codecopy)
            }
            ExecutionState::ErrorOutOfGasEXP => {
                assign_exec_step!(self.error_oog_exp)
            }
            ExecutionState::ErrorOutOfGasCREATE2 => {
                assign_exec_step!(self.error_oog_create2)
            }
            ExecutionState::ErrorOutOfGasSELFDESTRUCT => {
                assign_exec_step!(self.error_oog_self_destruct)
            }

            ExecutionState::ErrorOutOfGasCodeStore => {
                assign_exec_step!(self.error_oog_code_store)
            }
            ExecutionState::ErrorStack => {
                assign_exec_step!(self.error_stack)
            }

            ExecutionState::ErrorInvalidJump => {
                assign_exec_step!(self.error_invalid_jump)
            }
            ExecutionState::ErrorInvalidOpcode => {
                assign_exec_step!(self.error_invalid_opcode)
            }
            ExecutionState::ErrorWriteProtection => {
                assign_exec_step!(self.error_write_protection)
            }
            ExecutionState::ErrorInvalidCreationCode => {
                assign_exec_step!(self.error_invalid_creation_code)
            }
            ExecutionState::ErrorReturnDataOutOfBound => {
                assign_exec_step!(self.error_return_data_out_of_bound)
            }

            unimpl_state => evm_unimplemented!("unimplemented ExecutionState: {:?}", unimpl_state),
        }

        // Fill in the witness values for stored expressions
        let assigned_stored_expressions = self.assign_stored_expressions(region, offset, step)?;

        // enable with `RUST_LOG=debug`
        if log::log_enabled!(log::Level::Debug) {
            let is_padding_step = matches!(step.execution_state(), ExecutionState::EndBlock)
                && step.rw_indices_len() == 0;
            if !is_padding_step {
                // expensive function call
                Self::check_rw_lookup(
                    &assigned_stored_expressions,
                    step,
                    block,
                    region.challenges(),
                );
            }
        }
        //}
        Ok(())
    }

    fn assign_stored_expressions(
        &self,
        region: &mut CachedRegion<'_, '_, F>,
        offset: usize,
        step: &ExecStep,
    ) -> Result<Vec<(String, F)>, Error> {
        let mut assigned_stored_expressions = Vec::new();
        for stored_expression in self
            .stored_expressions_map
            .get(&step.execution_state())
            .unwrap_or_else(|| panic!("Execution state unknown: {:?}", step.execution_state()))
        {
            let assigned = stored_expression.assign(region, offset)?;
            assigned.map(|v| {
                let name = stored_expression.name.clone();
                assigned_stored_expressions.push((name, v));
            });
        }
        Ok(assigned_stored_expressions)
    }

    fn check_rw_lookup(
        assigned_stored_expressions: &[(String, F)],
        step: &ExecStep,
        block: &Block<F>,
        challenges: &Challenges<Value<F>>,
    ) {
        let mut evm_randomness = F::ZERO;
        challenges.evm_word().map(|v| evm_randomness = v);
        let mut lookup_randomness = F::ZERO;
        challenges.lookup_input().map(|v| lookup_randomness = v);
        if evm_randomness.is_zero_vartime() || lookup_randomness.is_zero_vartime() {
            // challenges not ready
            return;
        }
        let mut assigned_rw_values = Vec::new();
        for (name, v) in assigned_stored_expressions {
            if name.starts_with("rw lookup ")
                && !v.is_zero_vartime()
                && !assigned_rw_values.contains(&(name.clone(), *v))
            {
                assigned_rw_values.push((name.clone(), *v));
            }
        }

<<<<<<< HEAD
        let rlc_assignments: BTreeSet<_> = step
            .rw_indices
            .iter()
            .map(|rw_idx| block.rws[*rw_idx])
            .map(|rw| rw.table_assignment().unwrap().rlc(lookup_randomness))
=======
        let rlc_assignments: BTreeSet<_> = (0..step.rw_indices_len())
            .map(|index| block.get_rws(step, index))
            .map(|rw| {
                rw.table_assignment_aux(evm_randomness)
                    .rlc(lookup_randomness)
            })
>>>>>>> 224e98f8
            .fold(BTreeSet::<F>::new(), |mut set, value| {
                set.insert(value);
                set
            });

        // Check that every rw_lookup assigned from the execution steps in the EVM
        // Circuit is in the set of rw operations generated by the step.
        for (name, value) in assigned_rw_values.iter() {
            if !rlc_assignments.contains(value) {
                log::error!("rw lookup error: name: {}, step: {:?}", *name, step);
            }
        }
        // Check that the number of rw operations generated from the bus-mapping
        // correspond to the number of assigned rw lookups by the EVM Circuit
        // plus the number of rw lookups done by the copy circuit.
        if step.rw_indices_len() != assigned_rw_values.len() + step.copy_rw_counter_delta as usize {
            log::error!(
<<<<<<< HEAD
                "step.rw_indices.len: {} != assigned_rw_values.len: {} + step.copy_rw_counter_delta: {} in step: {:?}",
                step.rw_indices.len(),
=======
                "step.rw_indices.len: {} != assigned_rw_values.len: {} + step.copy_rw_counter_delta: {} in step: {:?}", 
                step.rw_indices_len(),
>>>>>>> 224e98f8
                assigned_rw_values.len(),
                step.copy_rw_counter_delta,
                step
            );
        }
        let mut rev_count = 0;
        for (idx, assigned_rw_value) in assigned_rw_values.iter().enumerate() {
            let is_rev = if assigned_rw_value.0.contains(" with reversion") {
                rev_count += 1;
                true
            } else {
                false
            };
            assert!(
                rev_count <= step.reversible_write_counter_delta,
                "Assigned {} reversions, but step only has {}",
                rev_count,
                step.reversible_write_counter_delta
            );
            // In the EVM Circuit, reversion rw lookups are assigned after their
            // corresponding rw lookup, but in the bus-mapping they are
            // generated at the end of the step.
            let idx = if is_rev {
                step.rw_indices_len() - rev_count
            } else {
                idx - rev_count
            };
<<<<<<< HEAD
            let rw_idx = step.rw_indices[idx];
            let rw = block.rws[rw_idx];
            let table_assignments = rw.table_assignment();
            let rlc = table_assignments.unwrap().rlc(lookup_randomness);
=======
            let rw = block.get_rws(step, idx);
            let table_assignments = rw.table_assignment_aux(evm_randomness);
            let rlc = table_assignments.rlc(lookup_randomness);
>>>>>>> 224e98f8
            if rlc != assigned_rw_value.1 {
                log::error!(
                    "incorrect rw witness. lookup input name: \"{}\"\nassigned={:?}\nrlc     ={:?}\n{}th rw of step {:?}, rw: {:?}",
                    assigned_rw_value.0,
                    assigned_rw_value.1,
                    rlc,
                    idx,
                    step.execution_state(),
                    rw);
            }
        }
    }
}<|MERGE_RESOLUTION|>--- conflicted
+++ resolved
@@ -1367,20 +1367,9 @@
             }
         }
 
-<<<<<<< HEAD
-        let rlc_assignments: BTreeSet<_> = step
-            .rw_indices
-            .iter()
-            .map(|rw_idx| block.rws[*rw_idx])
-            .map(|rw| rw.table_assignment().unwrap().rlc(lookup_randomness))
-=======
         let rlc_assignments: BTreeSet<_> = (0..step.rw_indices_len())
             .map(|index| block.get_rws(step, index))
-            .map(|rw| {
-                rw.table_assignment_aux(evm_randomness)
-                    .rlc(lookup_randomness)
-            })
->>>>>>> 224e98f8
+            .map(|rw| rw.table_assignment().unwrap().rlc(lookup_randomness))
             .fold(BTreeSet::<F>::new(), |mut set, value| {
                 set.insert(value);
                 set
@@ -1398,13 +1387,8 @@
         // plus the number of rw lookups done by the copy circuit.
         if step.rw_indices_len() != assigned_rw_values.len() + step.copy_rw_counter_delta as usize {
             log::error!(
-<<<<<<< HEAD
                 "step.rw_indices.len: {} != assigned_rw_values.len: {} + step.copy_rw_counter_delta: {} in step: {:?}",
-                step.rw_indices.len(),
-=======
-                "step.rw_indices.len: {} != assigned_rw_values.len: {} + step.copy_rw_counter_delta: {} in step: {:?}", 
                 step.rw_indices_len(),
->>>>>>> 224e98f8
                 assigned_rw_values.len(),
                 step.copy_rw_counter_delta,
                 step
@@ -1432,16 +1416,10 @@
             } else {
                 idx - rev_count
             };
-<<<<<<< HEAD
-            let rw_idx = step.rw_indices[idx];
-            let rw = block.rws[rw_idx];
+
+            let rw = block.get_rws(step, idx);
             let table_assignments = rw.table_assignment();
             let rlc = table_assignments.unwrap().rlc(lookup_randomness);
-=======
-            let rw = block.get_rws(step, idx);
-            let table_assignments = rw.table_assignment_aux(evm_randomness);
-            let rlc = table_assignments.rlc(lookup_randomness);
->>>>>>> 224e98f8
             if rlc != assigned_rw_value.1 {
                 log::error!(
                     "incorrect rw witness. lookup input name: \"{}\"\nassigned={:?}\nrlc     ={:?}\n{}th rw of step {:?}, rw: {:?}",
