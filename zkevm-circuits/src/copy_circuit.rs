--- conflicted
+++ resolved
@@ -26,13 +26,8 @@
 use itertools::Itertools;
 use std::{collections::HashMap, marker::PhantomData};
 
-<<<<<<< HEAD
-use crate::evm_circuit::util::constraint_builder::ConstrainBuilderCommon;
-use crate::witness::{Bytecode, RwMap, Transaction};
-=======
->>>>>>> 6b890d53
 use crate::{
-    evm_circuit::util::constraint_builder::BaseConstraintBuilder,
+    evm_circuit::util::constraint_builder::{BaseConstraintBuilder, ConstrainBuilderCommon},
     table::{
         BytecodeFieldTag, BytecodeTable, CopyTable, LookupTable, RwTable, RwTableTag,
         TxContextFieldTag, TxTable,
