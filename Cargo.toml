[workspace]
members = [
    "zkevm-circuits",
    "bus-mapping",
    "geth-utils",
    "gadgets",
    "integration-tests",
    "circuit-benchmarks",
    "eth-types",
    "external-tracer",
    "mock",
    "testool",
    "mpt-witness-generator/rustlib",
<<<<<<< HEAD
    "light-client-poc",
=======
    "light-client-poc"
>>>>>>> e26176d2
]

[patch.crates-io]
halo2_proofs = { git = "https://github.com/privacy-scaling-explorations/halo2.git",  branch = "feat/serde_vk" }

[patch."https://github.com/privacy-scaling-explorations/halo2.git"]
halo2_proofs = { git = "https://github.com/privacy-scaling-explorations//halo2.git", branch = "feat/serde_vk" }

# Definition of benchmarks profile to use.
[profile.bench]
opt-level = 3
debug = false
debug-assertions = false
overflow-checks = false
rpath = false
lto = "thin"
incremental = false
codegen-units = 1

[profile.release]
opt-level = 3
debug = false
debug-assertions = true
overflow-checks = true
rpath = false
lto = "thin"
incremental = true<|MERGE_RESOLUTION|>--- conflicted
+++ resolved
@@ -11,11 +11,7 @@
     "mock",
     "testool",
     "mpt-witness-generator/rustlib",
-<<<<<<< HEAD
-    "light-client-poc",
-=======
     "light-client-poc"
->>>>>>> e26176d2
 ]
 
 [patch.crates-io]
