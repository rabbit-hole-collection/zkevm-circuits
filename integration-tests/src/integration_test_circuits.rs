--- conflicted
+++ resolved
@@ -35,12 +35,6 @@
     exp_circuit::TestExpCircuit,
     keccak_circuit::TestKeccakCircuit,
     pi_circuit::TestPiCircuit,
-<<<<<<< HEAD
-=======
-    root_circuit::{
-        compile, Config, EvmTranscript, NativeLoader, PoseidonTranscript, RootCircuit, Shplonk,
-    },
->>>>>>> 3575aabd
     state_circuit::TestStateCircuit,
     super_circuit::SuperCircuit,
     tx_circuit::TestTxCircuit,
@@ -88,12 +82,6 @@
 const SUPER_CIRCUIT_DEGREE: u32 = 20;
 const EXP_CIRCUIT_DEGREE: u32 = 16;
 const PI_CIRCUIT_DEGREE: u32 = 17;
-<<<<<<< HEAD
-=======
-const ROOT_CIRCUIT_SMALL_DEGREE: u32 = 24;
-// Big is for SuperCircuit only
-const ROOT_CIRCUIT_BIG_DEGREE: u32 = 26;
->>>>>>> 3575aabd
 
 lazy_static! {
     /// Data generation.
@@ -135,7 +123,6 @@
 
     /// Integration test for Copy circuit
     pub static ref SUPER_CIRCUIT_TEST: TokioMutex<IntegrationTest<SuperCircuit::<Fr>>> =
-<<<<<<< HEAD
     TokioMutex::new(IntegrationTest::new("Super", SUPER_CIRCUIT_DEGREE));
 
      /// Integration test for Exp circuit
@@ -145,117 +132,6 @@
      /// Integration test for Pi circuit
      pub static ref PI_CIRCUIT_TEST: TokioMutex<IntegrationTest<TestPiCircuit::<Fr>>> =
      TokioMutex::new(IntegrationTest::new("Pi", PI_CIRCUIT_DEGREE));
-=======
-    TokioMutex::new(IntegrationTest::new("Super", SUPER_CIRCUIT_DEGREE, ROOT_CIRCUIT_BIG_DEGREE));
-
-    /// Integration test for Exp circuit
-    pub static ref EXP_CIRCUIT_TEST: TokioMutex<IntegrationTest<TestExpCircuit::<Fr>>> =
-    TokioMutex::new(IntegrationTest::new("Exp", EXP_CIRCUIT_DEGREE, ROOT_CIRCUIT_SMALL_DEGREE));
-
-    /// Integration test for Pi circuit
-    pub static ref PI_CIRCUIT_TEST: TokioMutex<IntegrationTest<TestPiCircuit::<Fr>>> =
-    TokioMutex::new(IntegrationTest::new("Pi", PI_CIRCUIT_DEGREE, ROOT_CIRCUIT_SMALL_DEGREE));
-}
-
-lazy_static! {
-    /// Cache of real proofs from each block to be reused with the Root circuit tests
-    static ref PROOF_CACHE: TokioMutex<HashMap<String, Vec<u8>>> = TokioMutex::new(HashMap::new());
-}
-
-/// Generate a real proof of a Circuit with Poseidon transcript and Shplonk accumulation scheme.
-/// Verify the proof and return it.  The proof is suitable to be verified by the Root Circuit.
-fn test_actual_circuit<C: Circuit<Fr>>(
-    circuit: C,
-    degree: u32,
-    instance: Vec<Vec<Fr>>,
-    proving_key: ProvingKey<G1Affine>,
-) -> Vec<u8> {
-    let general_params = get_general_params(degree);
-    let verifier_params: ParamsVerifierKZG<Bn256> = general_params.verifier_params().clone();
-
-    let mut transcript = PoseidonTranscript::new(Vec::new());
-
-    // change instace to slice
-    let instance: Vec<&[Fr]> = instance.iter().map(|v| v.as_slice()).collect();
-
-    log::info!("gen circuit proof");
-    create_proof::<KZGCommitmentScheme<Bn256>, ProverSHPLONK<'_, Bn256>, _, _, _, _>(
-        &general_params,
-        &proving_key,
-        &[circuit],
-        &[&instance],
-        RNG.clone(),
-        &mut transcript,
-    )
-    .expect("proof generation should not fail");
-    let proof = transcript.finalize();
-
-    log::info!("verify circuit proof");
-    let verifying_key = proving_key.get_vk();
-    let mut verifier_transcript = PoseidonTranscript::new(proof.as_slice());
-    let strategy = SingleStrategy::new(&general_params);
-
-    verify_proof::<KZGCommitmentScheme<Bn256>, VerifierSHPLONK<'_, Bn256>, _, _, _>(
-        &verifier_params,
-        verifying_key,
-        strategy,
-        &[&instance],
-        &mut verifier_transcript,
-    )
-    .expect("failed to verify circuit");
-
-    proof
-}
-
-/// Generate a real proof of the RootCircuit with Keccak transcript and Shplonk accumulation
-/// scheme.  Verify the proof and return it.  By using the Keccak transcript (via EvmTranscript)
-/// the resulting proof is suitable for verification by the EVM.
-///
-/// NOTE: MockProver Root Circuit with 64 GiB RAM (2023-06-12):
-/// - degree=26 -> OOM
-/// - degree=25 -> OK (peak ~35 GiB)
-fn test_actual_root_circuit<C: Circuit<Fr>>(
-    circuit: C,
-    degree: u32,
-    instance: Vec<Vec<Fr>>,
-    proving_key: ProvingKey<G1Affine>,
-) -> Vec<u8> {
-    let general_params = get_general_params(degree);
-    let verifier_params: ParamsVerifierKZG<Bn256> = general_params.verifier_params().clone();
-
-    let mut transcript = EvmTranscript::<_, NativeLoader, _, _>::new(vec![]);
-
-    // change instace to slice
-    let instance: Vec<&[Fr]> = instance.iter().map(|v| v.as_slice()).collect();
-
-    log::info!("gen root circuit proof");
-    create_proof::<KZGCommitmentScheme<Bn256>, ProverSHPLONK<'_, Bn256>, _, _, _, _>(
-        &general_params,
-        &proving_key,
-        &[circuit],
-        &[&instance],
-        RNG.clone(),
-        &mut transcript,
-    )
-    .expect("proof generation should not fail");
-    let proof = transcript.finalize();
-
-    log::info!("verify root circuit proof");
-    let verifying_key = proving_key.get_vk();
-    let mut verifier_transcript = EvmTranscript::<_, NativeLoader, _, _>::new(proof.as_slice());
-    let strategy = SingleStrategy::new(&general_params);
-
-    verify_proof::<KZGCommitmentScheme<Bn256>, VerifierSHPLONK<'_, Bn256>, _, _, _>(
-        &verifier_params,
-        verifying_key,
-        strategy,
-        &[&instance],
-        &mut verifier_transcript,
-    )
-    .expect("failed to verify circuit");
-
-    proof
->>>>>>> 3575aabd
 }
 
 /// Generic implementation for integration tests
